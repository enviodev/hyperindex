lockfileVersion: '6.0'

importers:

  .:
    dependencies:
      generated:
        specifier: workspace:*
        version: link:generated
    devDependencies:
      '@nomiclabs/hardhat-ethers':
        specifier: ^3.0.0-beta.0
        version: 3.0.0-beta.0(ethers@6.3.0)(hardhat@2.14.0)
      '@typechain/ethers-v6':
        specifier: ^0.3.2
        version: 0.3.2(ethers@6.3.0)(typechain@8.1.1)(typescript@5.0.4)
      '@typechain/hardhat':
        specifier: ^6.1.6
        version: 6.1.6(@ethersproject/abi@5.7.0)(@ethersproject/providers@5.7.2)(@typechain/ethers-v5@10.2.1)(ethers@6.3.0)(hardhat@2.14.0)(typechain@8.1.1)
      '@types/chai':
        specifier: ^4.3.5
        version: 4.3.5
      '@types/chai-as-promised':
        specifier: ^7.1.5
        version: 7.1.5
      '@types/mocha':
        specifier: ^10.0.1
        version: 10.0.1
      '@types/node':
        specifier: ^18.16.1
        version: 18.16.12
      chai:
        specifier: ^4.3.7
        version: 4.3.7
      chai-as-promised:
        specifier: ^7.1.1
        version: 7.1.1(chai@4.3.7)
      ethers:
        specifier: ^6.1.0
        version: 6.3.0
      hardhat:
        specifier: ^2.14.0
        version: 2.14.0(ts-node@10.9.1)(typescript@5.0.4)
<<<<<<< HEAD
      hardhat-abi-exporter:
        specifier: ^2.10.1
        version: 2.10.1(hardhat@2.14.0)
      hardhat-deploy:
        specifier: ^0.11.26
        version: 0.11.29
=======
>>>>>>> a8938c80
      mocha:
        specifier: ^10.2.0
        version: 10.2.0
      mocha-reporter:
        specifier: ^0.1.1
        version: 0.1.1
      postgres:
        specifier: ^3.3.4
        version: 3.3.4
      ts-node:
        specifier: ^10.9.1
        version: 10.9.1(@types/node@18.16.12)(typescript@5.0.4)
      typescript:
        specifier: ^5.0.4
        version: 5.0.4

  contracts:
    dependencies:
      '@nomiclabs/hardhat-ethers':
        specifier: ^3.0.0-beta.0
        version: 3.0.0-beta.0(ethers@6.3.0)(hardhat@2.14.0)
      '@openzeppelin/contracts':
        specifier: ^4.5.0
        version: 4.8.3
      ethers:
        specifier: ^6.3.0
        version: 6.3.0
      hardhat:
        specifier: ^2.14.0
        version: 2.14.0(ts-node@10.9.1)(typescript@5.0.4)
      hardhat-abi-exporter:
        specifier: ^2.10.1
        version: 2.10.1(hardhat@2.14.0)
      hardhat-deploy:
        specifier: ^0.11.26
        version: 0.11.29

  generated:
    dependencies:
      '@ryyppy/rescript-promise':
        specifier: ^2.1.0
        version: 2.1.0
      ethers:
        specifier: ^6
        version: 6.3.0
      postgres:
        specifier: ^3.3.4
        version: 3.3.4
      rescript-envsafe:
        specifier: ^1.3.0
        version: 1.4.0(rescript-struct@4.1.1)(rescript@10.1.4)
      rescript-struct:
        specifier: ^4.0.0
        version: 4.1.1(rescript@10.1.4)
    devDependencies:
      '@greenlabs/ppx-spice':
        specifier: ^0.1.14
        version: 0.1.14
      gentype:
        specifier: ^4.5.0
        version: 4.5.0
      rescript:
        specifier: ^10.1.2
        version: 10.1.4

packages:

  /@adraffy/ens-normalize@1.9.0:
    resolution: {integrity: sha512-iowxq3U30sghZotgl4s/oJRci6WPBfNO5YYgk2cIOMCHr3LeGPcsZjCEr+33Q4N+oV3OABDAtA+pyvWjbvBifQ==}

  /@chainsafe/as-sha256@0.3.1:
    resolution: {integrity: sha512-hldFFYuf49ed7DAakWVXSJODuq3pzJEguD8tQ7h+sGkM18vja+OFoJI9krnGmgzyuZC2ETX0NOIcCTy31v2Mtg==}

  /@chainsafe/persistent-merkle-tree@0.4.2:
    resolution: {integrity: sha512-lLO3ihKPngXLTus/L7WHKaw9PnNJWizlOF1H9NNzHP6Xvh82vzg9F2bzkXhYIFshMZ2gTCEz8tq6STe7r5NDfQ==}
    dependencies:
      '@chainsafe/as-sha256': 0.3.1

  /@chainsafe/persistent-merkle-tree@0.5.0:
    resolution: {integrity: sha512-l0V1b5clxA3iwQLXP40zYjyZYospQLZXzBVIhhr9kDg/1qHZfzzHw0jj4VPBijfYCArZDlPkRi1wZaV2POKeuw==}
    dependencies:
      '@chainsafe/as-sha256': 0.3.1

  /@chainsafe/ssz@0.10.2:
    resolution: {integrity: sha512-/NL3Lh8K+0q7A3LsiFq09YXS9fPE+ead2rr7vM2QK8PLzrNsw3uqrif9bpRX5UxgeRjM+vYi+boCM3+GM4ovXg==}
    dependencies:
      '@chainsafe/as-sha256': 0.3.1
      '@chainsafe/persistent-merkle-tree': 0.5.0

  /@chainsafe/ssz@0.9.4:
    resolution: {integrity: sha512-77Qtg2N1ayqs4Bg/wvnWfg5Bta7iy7IRh8XqXh7oNMeP2HBbBwx8m6yTpA8p0EHItWPEBkgZd5S5/LSlp3GXuQ==}
    dependencies:
      '@chainsafe/as-sha256': 0.3.1
      '@chainsafe/persistent-merkle-tree': 0.4.2
      case: 1.6.3

  /@cspotcode/source-map-support@0.8.1:
    resolution: {integrity: sha512-IchNf6dN4tHoMFIn/7OE8LWZ19Y6q/67Bmf6vnGREv8RSbBVb9LPJxEcnwrcwX6ixSvaiGoomAUvu4YSxXrVgw==}
    engines: {node: '>=12'}
    dependencies:
      '@jridgewell/trace-mapping': 0.3.9

  /@ethersproject/abi@5.7.0:
    resolution: {integrity: sha512-351ktp42TiRcYB3H1OP8yajPeAQstMW/yCFokj/AthP9bLHzQFPlOrxOcwYEDkUAICmOHljvN4K39OMTMUa9RA==}
    dependencies:
      '@ethersproject/address': 5.7.0
      '@ethersproject/bignumber': 5.7.0
      '@ethersproject/bytes': 5.7.0
      '@ethersproject/constants': 5.7.0
      '@ethersproject/hash': 5.7.0
      '@ethersproject/keccak256': 5.7.0
      '@ethersproject/logger': 5.7.0
      '@ethersproject/properties': 5.7.0
      '@ethersproject/strings': 5.7.0

  /@ethersproject/abstract-provider@5.7.0:
    resolution: {integrity: sha512-R41c9UkchKCpAqStMYUpdunjo3pkEvZC3FAwZn5S5MGbXoMQOHIdHItezTETxAO5bevtMApSyEhn9+CHcDsWBw==}
    dependencies:
      '@ethersproject/bignumber': 5.7.0
      '@ethersproject/bytes': 5.7.0
      '@ethersproject/logger': 5.7.0
      '@ethersproject/networks': 5.7.1
      '@ethersproject/properties': 5.7.0
      '@ethersproject/transactions': 5.7.0
      '@ethersproject/web': 5.7.1

  /@ethersproject/abstract-signer@5.7.0:
    resolution: {integrity: sha512-a16V8bq1/Cz+TGCkE2OPMTOUDLS3grCpdjoJCYNnVBbdYEMSgKrU0+B90s8b6H+ByYTBZN7a3g76jdIJi7UfKQ==}
    dependencies:
      '@ethersproject/abstract-provider': 5.7.0
      '@ethersproject/bignumber': 5.7.0
      '@ethersproject/bytes': 5.7.0
      '@ethersproject/logger': 5.7.0
      '@ethersproject/properties': 5.7.0

  /@ethersproject/address@5.7.0:
    resolution: {integrity: sha512-9wYhYt7aghVGo758POM5nqcOMaE168Q6aRLJZwUmiqSrAungkG74gSSeKEIR7ukixesdRZGPgVqme6vmxs1fkA==}
    dependencies:
      '@ethersproject/bignumber': 5.7.0
      '@ethersproject/bytes': 5.7.0
      '@ethersproject/keccak256': 5.7.0
      '@ethersproject/logger': 5.7.0
      '@ethersproject/rlp': 5.7.0

  /@ethersproject/base64@5.7.0:
    resolution: {integrity: sha512-Dr8tcHt2mEbsZr/mwTPIQAf3Ai0Bks/7gTw9dSqk1mQvhW3XvRlmDJr/4n+wg1JmCl16NZue17CDh8xb/vZ0sQ==}
    dependencies:
      '@ethersproject/bytes': 5.7.0

  /@ethersproject/basex@5.7.0:
    resolution: {integrity: sha512-ywlh43GwZLv2Voc2gQVTKBoVQ1mti3d8HK5aMxsfu/nRDnMmNqaSJ3r3n85HBByT8OpoY96SXM1FogC533T4zw==}
    dependencies:
      '@ethersproject/bytes': 5.7.0
      '@ethersproject/properties': 5.7.0

  /@ethersproject/bignumber@5.7.0:
    resolution: {integrity: sha512-n1CAdIHRWjSucQO3MC1zPSVgV/6dy/fjL9pMrPP9peL+QxEg9wOsVqwD4+818B6LUEtaXzVHQiuivzRoxPxUGw==}
    dependencies:
      '@ethersproject/bytes': 5.7.0
      '@ethersproject/logger': 5.7.0
      bn.js: 5.2.1

  /@ethersproject/bytes@5.7.0:
    resolution: {integrity: sha512-nsbxwgFXWh9NyYWo+U8atvmMsSdKJprTcICAkvbBffT75qDocbuggBU0SJiVK2MuTrp0q+xvLkTnGMPK1+uA9A==}
    dependencies:
      '@ethersproject/logger': 5.7.0

  /@ethersproject/constants@5.7.0:
    resolution: {integrity: sha512-DHI+y5dBNvkpYUMiRQyxRBYBefZkJfo70VUkUAsRjcPs47muV9evftfZ0PJVCXYbAiCgght0DtcF9srFQmIgWA==}
    dependencies:
      '@ethersproject/bignumber': 5.7.0

  /@ethersproject/contracts@5.7.0:
    resolution: {integrity: sha512-5GJbzEU3X+d33CdfPhcyS+z8MzsTrBGk/sc+G+59+tPa9yFkl6HQ9D6L0QMgNTA9q8dT0XKxxkyp883XsQvbbg==}
    dependencies:
      '@ethersproject/abi': 5.7.0
      '@ethersproject/abstract-provider': 5.7.0
      '@ethersproject/abstract-signer': 5.7.0
      '@ethersproject/address': 5.7.0
      '@ethersproject/bignumber': 5.7.0
      '@ethersproject/bytes': 5.7.0
      '@ethersproject/constants': 5.7.0
      '@ethersproject/logger': 5.7.0
      '@ethersproject/properties': 5.7.0
      '@ethersproject/transactions': 5.7.0

  /@ethersproject/hash@5.7.0:
    resolution: {integrity: sha512-qX5WrQfnah1EFnO5zJv1v46a8HW0+E5xuBBDTwMFZLuVTx0tbU2kkx15NqdjxecrLGatQN9FGQKpb1FKdHCt+g==}
    dependencies:
      '@ethersproject/abstract-signer': 5.7.0
      '@ethersproject/address': 5.7.0
      '@ethersproject/base64': 5.7.0
      '@ethersproject/bignumber': 5.7.0
      '@ethersproject/bytes': 5.7.0
      '@ethersproject/keccak256': 5.7.0
      '@ethersproject/logger': 5.7.0
      '@ethersproject/properties': 5.7.0
      '@ethersproject/strings': 5.7.0

  /@ethersproject/hdnode@5.7.0:
    resolution: {integrity: sha512-OmyYo9EENBPPf4ERhR7oj6uAtUAhYGqOnIS+jE5pTXvdKBS99ikzq1E7Iv0ZQZ5V36Lqx1qZLeak0Ra16qpeOg==}
    dependencies:
      '@ethersproject/abstract-signer': 5.7.0
      '@ethersproject/basex': 5.7.0
      '@ethersproject/bignumber': 5.7.0
      '@ethersproject/bytes': 5.7.0
      '@ethersproject/logger': 5.7.0
      '@ethersproject/pbkdf2': 5.7.0
      '@ethersproject/properties': 5.7.0
      '@ethersproject/sha2': 5.7.0
      '@ethersproject/signing-key': 5.7.0
      '@ethersproject/strings': 5.7.0
      '@ethersproject/transactions': 5.7.0
      '@ethersproject/wordlists': 5.7.0

  /@ethersproject/json-wallets@5.7.0:
    resolution: {integrity: sha512-8oee5Xgu6+RKgJTkvEMl2wDgSPSAQ9MB/3JYjFV9jlKvcYHUXZC+cQp0njgmxdHkYWn8s6/IqIZYm0YWCjO/0g==}
    dependencies:
      '@ethersproject/abstract-signer': 5.7.0
      '@ethersproject/address': 5.7.0
      '@ethersproject/bytes': 5.7.0
      '@ethersproject/hdnode': 5.7.0
      '@ethersproject/keccak256': 5.7.0
      '@ethersproject/logger': 5.7.0
      '@ethersproject/pbkdf2': 5.7.0
      '@ethersproject/properties': 5.7.0
      '@ethersproject/random': 5.7.0
      '@ethersproject/strings': 5.7.0
      '@ethersproject/transactions': 5.7.0
      aes-js: 3.0.0
      scrypt-js: 3.0.1

  /@ethersproject/keccak256@5.7.0:
    resolution: {integrity: sha512-2UcPboeL/iW+pSg6vZ6ydF8tCnv3Iu/8tUmLLzWWGzxWKFFqOBQFLo6uLUv6BDrLgCDfN28RJ/wtByx+jZ4KBg==}
    dependencies:
      '@ethersproject/bytes': 5.7.0
      js-sha3: 0.8.0

  /@ethersproject/logger@5.7.0:
    resolution: {integrity: sha512-0odtFdXu/XHtjQXJYA3u9G0G8btm0ND5Cu8M7i5vhEcE8/HmF4Lbdqanwyv4uQTr2tx6b7fQRmgLrsnpQlmnig==}

  /@ethersproject/networks@5.7.1:
    resolution: {integrity: sha512-n/MufjFYv3yFcUyfhnXotyDlNdFb7onmkSy8aQERi2PjNcnWQ66xXxa3XlS8nCcA8aJKJjIIMNJTC7tu80GwpQ==}
    dependencies:
      '@ethersproject/logger': 5.7.0

  /@ethersproject/pbkdf2@5.7.0:
    resolution: {integrity: sha512-oR/dBRZR6GTyaofd86DehG72hY6NpAjhabkhxgr3X2FpJtJuodEl2auADWBZfhDHgVCbu3/H/Ocq2uC6dpNjjw==}
    dependencies:
      '@ethersproject/bytes': 5.7.0
      '@ethersproject/sha2': 5.7.0

  /@ethersproject/properties@5.7.0:
    resolution: {integrity: sha512-J87jy8suntrAkIZtecpxEPxY//szqr1mlBaYlQ0r4RCaiD2hjheqF9s1LVE8vVuJCXisjIP+JgtK/Do54ej4Sw==}
    dependencies:
      '@ethersproject/logger': 5.7.0

  /@ethersproject/providers@5.7.2:
    resolution: {integrity: sha512-g34EWZ1WWAVgr4aptGlVBF8mhl3VWjv+8hoAnzStu8Ah22VHBsuGzP17eb6xDVRzw895G4W7vvx60lFFur/1Rg==}
    dependencies:
      '@ethersproject/abstract-provider': 5.7.0
      '@ethersproject/abstract-signer': 5.7.0
      '@ethersproject/address': 5.7.0
      '@ethersproject/base64': 5.7.0
      '@ethersproject/basex': 5.7.0
      '@ethersproject/bignumber': 5.7.0
      '@ethersproject/bytes': 5.7.0
      '@ethersproject/constants': 5.7.0
      '@ethersproject/hash': 5.7.0
      '@ethersproject/logger': 5.7.0
      '@ethersproject/networks': 5.7.1
      '@ethersproject/properties': 5.7.0
      '@ethersproject/random': 5.7.0
      '@ethersproject/rlp': 5.7.0
      '@ethersproject/sha2': 5.7.0
      '@ethersproject/strings': 5.7.0
      '@ethersproject/transactions': 5.7.0
      '@ethersproject/web': 5.7.1
      bech32: 1.1.4
      ws: 7.4.6
    transitivePeerDependencies:
      - bufferutil
      - utf-8-validate

  /@ethersproject/random@5.7.0:
    resolution: {integrity: sha512-19WjScqRA8IIeWclFme75VMXSBvi4e6InrUNuaR4s5pTF2qNhcGdCUwdxUVGtDDqC00sDLCO93jPQoDUH4HVmQ==}
    dependencies:
      '@ethersproject/bytes': 5.7.0
      '@ethersproject/logger': 5.7.0

  /@ethersproject/rlp@5.7.0:
    resolution: {integrity: sha512-rBxzX2vK8mVF7b0Tol44t5Tb8gomOHkj5guL+HhzQ1yBh/ydjGnpw6at+X6Iw0Kp3OzzzkcKp8N9r0W4kYSs9w==}
    dependencies:
      '@ethersproject/bytes': 5.7.0
      '@ethersproject/logger': 5.7.0

  /@ethersproject/sha2@5.7.0:
    resolution: {integrity: sha512-gKlH42riwb3KYp0reLsFTokByAKoJdgFCwI+CCiX/k+Jm2mbNs6oOaCjYQSlI1+XBVejwH2KrmCbMAT/GnRDQw==}
    dependencies:
      '@ethersproject/bytes': 5.7.0
      '@ethersproject/logger': 5.7.0
      hash.js: 1.1.7

  /@ethersproject/signing-key@5.7.0:
    resolution: {integrity: sha512-MZdy2nL3wO0u7gkB4nA/pEf8lu1TlFswPNmy8AiYkfKTdO6eXBJyUdmHO/ehm/htHw9K/qF8ujnTyUAD+Ry54Q==}
    dependencies:
      '@ethersproject/bytes': 5.7.0
      '@ethersproject/logger': 5.7.0
      '@ethersproject/properties': 5.7.0
      bn.js: 5.2.1
      elliptic: 6.5.4
      hash.js: 1.1.7

  /@ethersproject/solidity@5.7.0:
    resolution: {integrity: sha512-HmabMd2Dt/raavyaGukF4XxizWKhKQ24DoLtdNbBmNKUOPqwjsKQSdV9GQtj9CBEea9DlzETlVER1gYeXXBGaA==}
    dependencies:
      '@ethersproject/bignumber': 5.7.0
      '@ethersproject/bytes': 5.7.0
      '@ethersproject/keccak256': 5.7.0
      '@ethersproject/logger': 5.7.0
      '@ethersproject/sha2': 5.7.0
      '@ethersproject/strings': 5.7.0

  /@ethersproject/strings@5.7.0:
    resolution: {integrity: sha512-/9nu+lj0YswRNSH0NXYqrh8775XNyEdUQAuf3f+SmOrnVewcJ5SBNAjF7lpgehKi4abvNNXyf+HX86czCdJ8Mg==}
    dependencies:
      '@ethersproject/bytes': 5.7.0
      '@ethersproject/constants': 5.7.0
      '@ethersproject/logger': 5.7.0

  /@ethersproject/transactions@5.7.0:
    resolution: {integrity: sha512-kmcNicCp1lp8qanMTC3RIikGgoJ80ztTyvtsFvCYpSCfkjhD0jZ2LOrnbcuxuToLIUYYf+4XwD1rP+B/erDIhQ==}
    dependencies:
      '@ethersproject/address': 5.7.0
      '@ethersproject/bignumber': 5.7.0
      '@ethersproject/bytes': 5.7.0
      '@ethersproject/constants': 5.7.0
      '@ethersproject/keccak256': 5.7.0
      '@ethersproject/logger': 5.7.0
      '@ethersproject/properties': 5.7.0
      '@ethersproject/rlp': 5.7.0
      '@ethersproject/signing-key': 5.7.0

  /@ethersproject/units@5.7.0:
    resolution: {integrity: sha512-pD3xLMy3SJu9kG5xDGI7+xhTEmGXlEqXU4OfNapmfnxLVY4EMSSRp7j1k7eezutBPH7RBN/7QPnwR7hzNlEFeg==}
    dependencies:
      '@ethersproject/bignumber': 5.7.0
      '@ethersproject/constants': 5.7.0
      '@ethersproject/logger': 5.7.0

  /@ethersproject/wallet@5.7.0:
    resolution: {integrity: sha512-MhmXlJXEJFBFVKrDLB4ZdDzxcBxQ3rLyCkhNqVu3CDYvR97E+8r01UgrI+TI99Le+aYm/in/0vp86guJuM7FCA==}
    dependencies:
      '@ethersproject/abstract-provider': 5.7.0
      '@ethersproject/abstract-signer': 5.7.0
      '@ethersproject/address': 5.7.0
      '@ethersproject/bignumber': 5.7.0
      '@ethersproject/bytes': 5.7.0
      '@ethersproject/hash': 5.7.0
      '@ethersproject/hdnode': 5.7.0
      '@ethersproject/json-wallets': 5.7.0
      '@ethersproject/keccak256': 5.7.0
      '@ethersproject/logger': 5.7.0
      '@ethersproject/properties': 5.7.0
      '@ethersproject/random': 5.7.0
      '@ethersproject/signing-key': 5.7.0
      '@ethersproject/transactions': 5.7.0
      '@ethersproject/wordlists': 5.7.0

  /@ethersproject/web@5.7.1:
    resolution: {integrity: sha512-Gueu8lSvyjBWL4cYsWsjh6MtMwM0+H4HvqFPZfB6dV8ctbP9zFAO73VG1cMWae0FLPCtz0peKPpZY8/ugJJX2w==}
    dependencies:
      '@ethersproject/base64': 5.7.0
      '@ethersproject/bytes': 5.7.0
      '@ethersproject/logger': 5.7.0
      '@ethersproject/properties': 5.7.0
      '@ethersproject/strings': 5.7.0

  /@ethersproject/wordlists@5.7.0:
    resolution: {integrity: sha512-S2TFNJNfHWVHNE6cNDjbVlZ6MgE17MIxMbMg2zv3wn+3XSJGosL1m9ZVv3GXCf/2ymSsQ+hRI5IzoMJTG6aoVA==}
    dependencies:
      '@ethersproject/bytes': 5.7.0
      '@ethersproject/hash': 5.7.0
      '@ethersproject/logger': 5.7.0
      '@ethersproject/properties': 5.7.0
      '@ethersproject/strings': 5.7.0

  /@greenlabs/ppx-spice@0.1.14:
    resolution: {integrity: sha512-2zP5E3+yWCRwYkvOl1A/VoRC1ixHdIa4CujsGD3uwbAzfJkrGc7KH83Zbc+Yw858+RNw2GKrNC35f0CNVMusHw==}
    requiresBuild: true
    dev: true

  /@jridgewell/resolve-uri@3.1.1:
    resolution: {integrity: sha512-dSYZh7HhCDtCKm4QakX0xFpsRDqjjtZf/kjI/v3T3Nwt5r8/qz/M19F9ySyOqU94SXBmeG9ttTul+YnR4LOxFA==}
    engines: {node: '>=6.0.0'}

  /@jridgewell/sourcemap-codec@1.4.15:
    resolution: {integrity: sha512-eF2rxCRulEKXHTRiDrDy6erMYWqNw4LPdQ8UQA4huuxaQsVeRPFl2oM8oDGxMFhJUWZf9McpLtJasDDZb/Bpeg==}

  /@jridgewell/trace-mapping@0.3.9:
    resolution: {integrity: sha512-3Belt6tdc8bPgAtbcmdtNJlirVoTmEb5e2gC94PnkwEW9jI6CAHUeoG85tjWP5WquqfavoMtMwiG4P926ZKKuQ==}
    dependencies:
      '@jridgewell/resolve-uri': 3.1.1
      '@jridgewell/sourcemap-codec': 1.4.15

  /@metamask/eth-sig-util@4.0.1:
    resolution: {integrity: sha512-tghyZKLHZjcdlDqCA3gNZmLeR0XvOE9U1qoQO9ohyAZT6Pya+H9vkBPcsyXytmYLNgVoin7CKCmweo/R43V+tQ==}
    engines: {node: '>=12.0.0'}
    dependencies:
      ethereumjs-abi: 0.6.8
      ethereumjs-util: 6.2.1
      ethjs-util: 0.1.6
      tweetnacl: 1.0.3
      tweetnacl-util: 0.15.1

  /@morgan-stanley/ts-mocking-bird@0.6.4(typescript@5.0.4):
    resolution: {integrity: sha512-57VJIflP8eR2xXa9cD1LUawh+Gh+BVQfVu0n6GALyg/AqV/Nz25kDRvws3i9kIe1PTrbsZZOYpsYp6bXPd6nVA==}
    peerDependencies:
      jasmine: 2.x || 3.x || 4.x
      jest: 26.x || 27.x || 28.x
      typescript: '>=4.2'
    peerDependenciesMeta:
      jasmine:
        optional: true
      jest:
        optional: true
    dependencies:
      lodash: 4.17.21
      typescript: 5.0.4
      uuid: 7.0.3
    dev: true

  /@noble/hashes@1.1.2:
    resolution: {integrity: sha512-KYRCASVTv6aeUi1tsF8/vpyR7zpfs3FUzy2Jqm+MU+LmUKhQ0y2FpfwqkCcxSg2ua4GALJd8k2R76WxwZGbQpA==}

  /@noble/hashes@1.2.0:
    resolution: {integrity: sha512-FZfhjEDbT5GRswV3C6uvLPHMiVD6lQBmpoX5+eSiPaMTXte/IKqI5dykDxzZB/WBeK/CDuQRBWarPdi3FNY2zQ==}

  /@noble/secp256k1@1.7.1:
    resolution: {integrity: sha512-hOUk6AyBFmqVrv7k5WAw/LpszxVbj9gGN4JRkIX52fdFAj1UA61KXmZDvqVEm+pOyec3+fIeZB02LYa/pWOArw==}

  /@nomicfoundation/ethereumjs-block@5.0.1:
    resolution: {integrity: sha512-u1Yioemi6Ckj3xspygu/SfFvm8vZEO8/Yx5a1QLzi6nVU0jz3Pg2OmHKJ5w+D9Ogk1vhwRiqEBAqcb0GVhCyHw==}
    engines: {node: '>=14'}
    dependencies:
      '@nomicfoundation/ethereumjs-common': 4.0.1
      '@nomicfoundation/ethereumjs-rlp': 5.0.1
      '@nomicfoundation/ethereumjs-trie': 6.0.1
      '@nomicfoundation/ethereumjs-tx': 5.0.1
      '@nomicfoundation/ethereumjs-util': 9.0.1
      ethereum-cryptography: 0.1.3
      ethers: 5.7.2
    transitivePeerDependencies:
      - bufferutil
      - utf-8-validate

  /@nomicfoundation/ethereumjs-blockchain@7.0.1:
    resolution: {integrity: sha512-NhzndlGg829XXbqJEYrF1VeZhAwSPgsK/OB7TVrdzft3y918hW5KNd7gIZ85sn6peDZOdjBsAXIpXZ38oBYE5A==}
    engines: {node: '>=14'}
    dependencies:
      '@nomicfoundation/ethereumjs-block': 5.0.1
      '@nomicfoundation/ethereumjs-common': 4.0.1
      '@nomicfoundation/ethereumjs-ethash': 3.0.1
      '@nomicfoundation/ethereumjs-rlp': 5.0.1
      '@nomicfoundation/ethereumjs-trie': 6.0.1
      '@nomicfoundation/ethereumjs-tx': 5.0.1
      '@nomicfoundation/ethereumjs-util': 9.0.1
      abstract-level: 1.0.3
      debug: 4.3.4(supports-color@8.1.1)
      ethereum-cryptography: 0.1.3
      level: 8.0.0
      lru-cache: 5.1.1
      memory-level: 1.0.0
    transitivePeerDependencies:
      - bufferutil
      - supports-color
      - utf-8-validate

  /@nomicfoundation/ethereumjs-common@4.0.1:
    resolution: {integrity: sha512-OBErlkfp54GpeiE06brBW/TTbtbuBJV5YI5Nz/aB2evTDo+KawyEzPjBlSr84z/8MFfj8wS2wxzQX1o32cev5g==}
    dependencies:
      '@nomicfoundation/ethereumjs-util': 9.0.1
      crc-32: 1.2.2

  /@nomicfoundation/ethereumjs-ethash@3.0.1:
    resolution: {integrity: sha512-KDjGIB5igzWOp8Ik5I6QiRH5DH+XgILlplsHR7TEuWANZA759G6krQ6o8bvj+tRUz08YygMQu/sGd9mJ1DYT8w==}
    engines: {node: '>=14'}
    dependencies:
      '@nomicfoundation/ethereumjs-block': 5.0.1
      '@nomicfoundation/ethereumjs-rlp': 5.0.1
      '@nomicfoundation/ethereumjs-util': 9.0.1
      abstract-level: 1.0.3
      bigint-crypto-utils: 3.2.2
      ethereum-cryptography: 0.1.3
    transitivePeerDependencies:
      - bufferutil
      - utf-8-validate

  /@nomicfoundation/ethereumjs-evm@2.0.1:
    resolution: {integrity: sha512-oL8vJcnk0Bx/onl+TgQOQ1t/534GKFaEG17fZmwtPFeH8S5soiBYPCLUrvANOl4sCp9elYxIMzIiTtMtNNN8EQ==}
    engines: {node: '>=14'}
    dependencies:
      '@ethersproject/providers': 5.7.2
      '@nomicfoundation/ethereumjs-common': 4.0.1
      '@nomicfoundation/ethereumjs-tx': 5.0.1
      '@nomicfoundation/ethereumjs-util': 9.0.1
      debug: 4.3.4(supports-color@8.1.1)
      ethereum-cryptography: 0.1.3
      mcl-wasm: 0.7.9
      rustbn.js: 0.2.0
    transitivePeerDependencies:
      - bufferutil
      - supports-color
      - utf-8-validate

  /@nomicfoundation/ethereumjs-rlp@5.0.1:
    resolution: {integrity: sha512-xtxrMGa8kP4zF5ApBQBtjlSbN5E2HI8m8FYgVSYAnO6ssUoY5pVPGy2H8+xdf/bmMa22Ce8nWMH3aEW8CcqMeQ==}
    engines: {node: '>=14'}
    hasBin: true

  /@nomicfoundation/ethereumjs-statemanager@2.0.1:
    resolution: {integrity: sha512-B5ApMOnlruVOR7gisBaYwFX+L/AP7i/2oAahatssjPIBVDF6wTX1K7Qpa39E/nzsH8iYuL3krkYeUFIdO3EMUQ==}
    dependencies:
      '@nomicfoundation/ethereumjs-common': 4.0.1
      '@nomicfoundation/ethereumjs-rlp': 5.0.1
      debug: 4.3.4(supports-color@8.1.1)
      ethereum-cryptography: 0.1.3
      ethers: 5.7.2
      js-sdsl: 4.4.0
    transitivePeerDependencies:
      - bufferutil
      - supports-color
      - utf-8-validate

  /@nomicfoundation/ethereumjs-trie@6.0.1:
    resolution: {integrity: sha512-A64It/IMpDVODzCgxDgAAla8jNjNtsoQZIzZUfIV5AY6Coi4nvn7+VReBn5itlxMiL2yaTlQr9TRWp3CSI6VoA==}
    engines: {node: '>=14'}
    dependencies:
      '@nomicfoundation/ethereumjs-rlp': 5.0.1
      '@nomicfoundation/ethereumjs-util': 9.0.1
      '@types/readable-stream': 2.3.15
      ethereum-cryptography: 0.1.3
      readable-stream: 3.6.2

  /@nomicfoundation/ethereumjs-tx@5.0.1:
    resolution: {integrity: sha512-0HwxUF2u2hrsIM1fsasjXvlbDOq1ZHFV2dd1yGq8CA+MEYhaxZr8OTScpVkkxqMwBcc5y83FyPl0J9MZn3kY0w==}
    engines: {node: '>=14'}
    dependencies:
      '@chainsafe/ssz': 0.9.4
      '@ethersproject/providers': 5.7.2
      '@nomicfoundation/ethereumjs-common': 4.0.1
      '@nomicfoundation/ethereumjs-rlp': 5.0.1
      '@nomicfoundation/ethereumjs-util': 9.0.1
      ethereum-cryptography: 0.1.3
    transitivePeerDependencies:
      - bufferutil
      - utf-8-validate

  /@nomicfoundation/ethereumjs-util@9.0.1:
    resolution: {integrity: sha512-TwbhOWQ8QoSCFhV/DDfSmyfFIHjPjFBj957219+V3jTZYZ2rf9PmDtNOeZWAE3p3vlp8xb02XGpd0v6nTUPbsA==}
    engines: {node: '>=14'}
    dependencies:
      '@chainsafe/ssz': 0.10.2
      '@nomicfoundation/ethereumjs-rlp': 5.0.1
      ethereum-cryptography: 0.1.3

  /@nomicfoundation/ethereumjs-vm@7.0.1:
    resolution: {integrity: sha512-rArhyn0jPsS/D+ApFsz3yVJMQ29+pVzNZ0VJgkzAZ+7FqXSRtThl1C1prhmlVr3YNUlfpZ69Ak+RUT4g7VoOuQ==}
    engines: {node: '>=14'}
    dependencies:
      '@nomicfoundation/ethereumjs-block': 5.0.1
      '@nomicfoundation/ethereumjs-blockchain': 7.0.1
      '@nomicfoundation/ethereumjs-common': 4.0.1
      '@nomicfoundation/ethereumjs-evm': 2.0.1
      '@nomicfoundation/ethereumjs-rlp': 5.0.1
      '@nomicfoundation/ethereumjs-statemanager': 2.0.1
      '@nomicfoundation/ethereumjs-trie': 6.0.1
      '@nomicfoundation/ethereumjs-tx': 5.0.1
      '@nomicfoundation/ethereumjs-util': 9.0.1
      debug: 4.3.4(supports-color@8.1.1)
      ethereum-cryptography: 0.1.3
      mcl-wasm: 0.7.9
      rustbn.js: 0.2.0
    transitivePeerDependencies:
      - bufferutil
      - supports-color
      - utf-8-validate

  /@nomicfoundation/solidity-analyzer-darwin-arm64@0.1.1:
    resolution: {integrity: sha512-KcTodaQw8ivDZyF+D76FokN/HdpgGpfjc/gFCImdLUyqB6eSWVaZPazMbeAjmfhx3R0zm/NYVzxwAokFKgrc0w==}
    engines: {node: '>= 10'}
    cpu: [arm64]
    os: [darwin]
    requiresBuild: true
    optional: true

  /@nomicfoundation/solidity-analyzer-darwin-x64@0.1.1:
    resolution: {integrity: sha512-XhQG4BaJE6cIbjAVtzGOGbK3sn1BO9W29uhk9J8y8fZF1DYz0Doj8QDMfpMu+A6TjPDs61lbsmeYodIDnfveSA==}
    engines: {node: '>= 10'}
    cpu: [x64]
    os: [darwin]
    requiresBuild: true
    optional: true

  /@nomicfoundation/solidity-analyzer-freebsd-x64@0.1.1:
    resolution: {integrity: sha512-GHF1VKRdHW3G8CndkwdaeLkVBi5A9u2jwtlS7SLhBc8b5U/GcoL39Q+1CSO3hYqePNP+eV5YI7Zgm0ea6kMHoA==}
    engines: {node: '>= 10'}
    cpu: [x64]
    os: [freebsd]
    requiresBuild: true
    optional: true

  /@nomicfoundation/solidity-analyzer-linux-arm64-gnu@0.1.1:
    resolution: {integrity: sha512-g4Cv2fO37ZsUENQ2vwPnZc2zRenHyAxHcyBjKcjaSmmkKrFr64yvzeNO8S3GBFCo90rfochLs99wFVGT/0owpg==}
    engines: {node: '>= 10'}
    cpu: [arm64]
    os: [linux]
    requiresBuild: true
    optional: true

  /@nomicfoundation/solidity-analyzer-linux-arm64-musl@0.1.1:
    resolution: {integrity: sha512-WJ3CE5Oek25OGE3WwzK7oaopY8xMw9Lhb0mlYuJl/maZVo+WtP36XoQTb7bW/i8aAdHW5Z+BqrHMux23pvxG3w==}
    engines: {node: '>= 10'}
    cpu: [arm64]
    os: [linux]
    requiresBuild: true
    optional: true

  /@nomicfoundation/solidity-analyzer-linux-x64-gnu@0.1.1:
    resolution: {integrity: sha512-5WN7leSr5fkUBBjE4f3wKENUy9HQStu7HmWqbtknfXkkil+eNWiBV275IOlpXku7v3uLsXTOKpnnGHJYI2qsdA==}
    engines: {node: '>= 10'}
    cpu: [x64]
    os: [linux]
    requiresBuild: true
    optional: true

  /@nomicfoundation/solidity-analyzer-linux-x64-musl@0.1.1:
    resolution: {integrity: sha512-KdYMkJOq0SYPQMmErv/63CwGwMm5XHenEna9X9aB8mQmhDBrYrlAOSsIPgFCUSL0hjxE3xHP65/EPXR/InD2+w==}
    engines: {node: '>= 10'}
    cpu: [x64]
    os: [linux]
    requiresBuild: true
    optional: true

  /@nomicfoundation/solidity-analyzer-win32-arm64-msvc@0.1.1:
    resolution: {integrity: sha512-VFZASBfl4qiBYwW5xeY20exWhmv6ww9sWu/krWSesv3q5hA0o1JuzmPHR4LPN6SUZj5vcqci0O6JOL8BPw+APg==}
    engines: {node: '>= 10'}
    cpu: [arm64]
    os: [win32]
    requiresBuild: true
    optional: true

  /@nomicfoundation/solidity-analyzer-win32-ia32-msvc@0.1.1:
    resolution: {integrity: sha512-JnFkYuyCSA70j6Si6cS1A9Gh1aHTEb8kOTBApp/c7NRTFGNMH8eaInKlyuuiIbvYFhlXW4LicqyYuWNNq9hkpQ==}
    engines: {node: '>= 10'}
    cpu: [ia32]
    os: [win32]
    requiresBuild: true
    optional: true

  /@nomicfoundation/solidity-analyzer-win32-x64-msvc@0.1.1:
    resolution: {integrity: sha512-HrVJr6+WjIXGnw3Q9u6KQcbZCtk0caVWhCdFADySvRyUxJ8PnzlaP+MhwNE8oyT8OZ6ejHBRrrgjSqDCFXGirw==}
    engines: {node: '>= 10'}
    cpu: [x64]
    os: [win32]
    requiresBuild: true
    optional: true

  /@nomicfoundation/solidity-analyzer@0.1.1:
    resolution: {integrity: sha512-1LMtXj1puAxyFusBgUIy5pZk3073cNXYnXUpuNKFghHbIit/xZgbk0AokpUADbNm3gyD6bFWl3LRFh3dhVdREg==}
    engines: {node: '>= 12'}
    optionalDependencies:
      '@nomicfoundation/solidity-analyzer-darwin-arm64': 0.1.1
      '@nomicfoundation/solidity-analyzer-darwin-x64': 0.1.1
      '@nomicfoundation/solidity-analyzer-freebsd-x64': 0.1.1
      '@nomicfoundation/solidity-analyzer-linux-arm64-gnu': 0.1.1
      '@nomicfoundation/solidity-analyzer-linux-arm64-musl': 0.1.1
      '@nomicfoundation/solidity-analyzer-linux-x64-gnu': 0.1.1
      '@nomicfoundation/solidity-analyzer-linux-x64-musl': 0.1.1
      '@nomicfoundation/solidity-analyzer-win32-arm64-msvc': 0.1.1
      '@nomicfoundation/solidity-analyzer-win32-ia32-msvc': 0.1.1
      '@nomicfoundation/solidity-analyzer-win32-x64-msvc': 0.1.1

  /@nomiclabs/hardhat-ethers@3.0.0-beta.0(ethers@6.3.0)(hardhat@2.14.0):
    resolution: {integrity: sha512-oV0PZ+UPFiLjV2wVKxYP/OXCJhcqGMTvoVQG2di4EE/2pqgEGDGXdPNfDiRemv6UfK8aGvtvsmU+hM+OrPR7fQ==}
    peerDependencies:
      ethers: ^6.1.0
      hardhat: ^2.0.0
    dependencies:
      ethers: 6.3.0
      hardhat: 2.14.0(ts-node@10.9.1)(typescript@5.0.4)

  /@openzeppelin/contracts@4.8.3:
    resolution: {integrity: sha512-bQHV8R9Me8IaJoJ2vPG4rXcL7seB7YVuskr4f+f5RyOStSZetwzkWtoqDMl5erkBJy0lDRUnIR2WIkPiC0GJlg==}
    dev: false

  /@ryyppy/rescript-promise@2.1.0:
    resolution: {integrity: sha512-+dW6msBrj2Lr2hbEMX+HoWCvN89qVjl94RwbYWJgHQuj8jm/izdPC0YzxgpGoEFdeAEW2sOozoLcYHxT6o5WXQ==}
    dev: false

  /@scure/base@1.1.1:
    resolution: {integrity: sha512-ZxOhsSyxYwLJj3pLZCefNitxsj093tb2vq90mp2txoYeBqbcjDjqFhyM8eUjq/uFm6zJ+mUuqxlS2FkuSY1MTA==}

  /@scure/bip32@1.1.5:
    resolution: {integrity: sha512-XyNh1rB0SkEqd3tXcXMi+Xe1fvg+kUIcoRIEujP1Jgv7DqW2r9lg3Ah0NkFaCs9sTkQAQA8kw7xiRXzENi9Rtw==}
    dependencies:
      '@noble/hashes': 1.2.0
      '@noble/secp256k1': 1.7.1
      '@scure/base': 1.1.1

  /@scure/bip39@1.1.1:
    resolution: {integrity: sha512-t+wDck2rVkh65Hmv280fYdVdY25J9YeEUIgn2LG1WM6gxFkGzcksoDiUkWVpVp3Oex9xGC68JU2dSbUfwZ2jPg==}
    dependencies:
      '@noble/hashes': 1.2.0
      '@scure/base': 1.1.1

  /@sentry/core@5.30.0:
    resolution: {integrity: sha512-TmfrII8w1PQZSZgPpUESqjB+jC6MvZJZdLtE/0hZ+SrnKhW3x5WlYLvTXZpcWePYBku7rl2wn1RZu6uT0qCTeg==}
    engines: {node: '>=6'}
    dependencies:
      '@sentry/hub': 5.30.0
      '@sentry/minimal': 5.30.0
      '@sentry/types': 5.30.0
      '@sentry/utils': 5.30.0
      tslib: 1.14.1

  /@sentry/hub@5.30.0:
    resolution: {integrity: sha512-2tYrGnzb1gKz2EkMDQcfLrDTvmGcQPuWxLnJKXJvYTQDGLlEvi2tWz1VIHjunmOvJrB5aIQLhm+dcMRwFZDCqQ==}
    engines: {node: '>=6'}
    dependencies:
      '@sentry/types': 5.30.0
      '@sentry/utils': 5.30.0
      tslib: 1.14.1

  /@sentry/minimal@5.30.0:
    resolution: {integrity: sha512-BwWb/owZKtkDX+Sc4zCSTNcvZUq7YcH3uAVlmh/gtR9rmUvbzAA3ewLuB3myi4wWRAMEtny6+J/FN/x+2wn9Xw==}
    engines: {node: '>=6'}
    dependencies:
      '@sentry/hub': 5.30.0
      '@sentry/types': 5.30.0
      tslib: 1.14.1

  /@sentry/node@5.30.0:
    resolution: {integrity: sha512-Br5oyVBF0fZo6ZS9bxbJZG4ApAjRqAnqFFurMVJJdunNb80brh7a5Qva2kjhm+U6r9NJAB5OmDyPkA1Qnt+QVg==}
    engines: {node: '>=6'}
    dependencies:
      '@sentry/core': 5.30.0
      '@sentry/hub': 5.30.0
      '@sentry/tracing': 5.30.0
      '@sentry/types': 5.30.0
      '@sentry/utils': 5.30.0
      cookie: 0.4.2
      https-proxy-agent: 5.0.1
      lru_map: 0.3.3
      tslib: 1.14.1
    transitivePeerDependencies:
      - supports-color

  /@sentry/tracing@5.30.0:
    resolution: {integrity: sha512-dUFowCr0AIMwiLD7Fs314Mdzcug+gBVo/+NCMyDw8tFxJkwWAKl7Qa2OZxLQ0ZHjakcj1hNKfCQJ9rhyfOl4Aw==}
    engines: {node: '>=6'}
    dependencies:
      '@sentry/hub': 5.30.0
      '@sentry/minimal': 5.30.0
      '@sentry/types': 5.30.0
      '@sentry/utils': 5.30.0
      tslib: 1.14.1

  /@sentry/types@5.30.0:
    resolution: {integrity: sha512-R8xOqlSTZ+htqrfteCWU5Nk0CDN5ApUTvrlvBuiH1DyP6czDZ4ktbZB0hAgBlVcK0U+qpD3ag3Tqqpa5Q67rPw==}
    engines: {node: '>=6'}

  /@sentry/utils@5.30.0:
    resolution: {integrity: sha512-zaYmoH0NWWtvnJjC9/CBseXMtKHm/tm40sz3YfJRxeQjyzRqNQPgivpd9R/oDJCYj999mzdW382p/qi2ypjLww==}
    engines: {node: '>=6'}
    dependencies:
      '@sentry/types': 5.30.0
      tslib: 1.14.1

  /@tsconfig/node10@1.0.9:
    resolution: {integrity: sha512-jNsYVVxU8v5g43Erja32laIDHXeoNvFEpX33OK4d6hljo3jDhCBDhx5dhCCTMWUojscpAagGiRkBKxpdl9fxqA==}

  /@tsconfig/node12@1.0.11:
    resolution: {integrity: sha512-cqefuRsh12pWyGsIoBKJA9luFu3mRxCA+ORZvA4ktLSzIuCUtWVxGIuXigEwO5/ywWFMZ2QEGKWvkZG1zDMTag==}

  /@tsconfig/node14@1.0.3:
    resolution: {integrity: sha512-ysT8mhdixWK6Hw3i1V2AeRqZ5WfXg1G43mqoYlM2nc6388Fq5jcXyr5mRsqViLx/GJYdoL0bfXD8nmF+Zn/Iow==}

  /@tsconfig/node16@1.0.4:
    resolution: {integrity: sha512-vxhUy4J8lyeyinH7Azl1pdd43GJhZH/tP2weN8TntQblOY+A0XbT8DJk1/oCPuOOyg/Ja757rG0CgHcWC8OfMA==}

  /@typechain/ethers-v5@10.2.1(@ethersproject/abi@5.7.0)(@ethersproject/providers@5.7.2)(ethers@6.3.0)(typechain@8.1.1)(typescript@5.0.4):
    resolution: {integrity: sha512-n3tQmCZjRE6IU4h6lqUGiQ1j866n5MTCBJreNEHHVWXa2u9GJTaeYyU1/k+1qLutkyw+sS6VAN+AbeiTqsxd/A==}
    peerDependencies:
      '@ethersproject/abi': ^5.0.0
      '@ethersproject/providers': ^5.0.0
      ethers: ^5.1.3
      typechain: ^8.1.1
      typescript: '>=4.3.0'
    dependencies:
      '@ethersproject/abi': 5.7.0
      '@ethersproject/providers': 5.7.2
      ethers: 6.3.0
      lodash: 4.17.21
      ts-essentials: 7.0.3(typescript@5.0.4)
      typechain: 8.1.1(typescript@5.0.4)
      typescript: 5.0.4
    dev: true

  /@typechain/ethers-v6@0.3.2(ethers@6.3.0)(typechain@8.1.1)(typescript@5.0.4):
    resolution: {integrity: sha512-LUxAVAHICc6lROLf16JIl/j0FVuCQ93qLkGxlVFM1QCN5V4QRUE2scNwhKLIh8urik1c0FcvFujOPtBV4erqYg==}
    peerDependencies:
      ethers: 6.x
      typechain: ^8.1.1
      typescript: '>=4.7.0'
    dependencies:
      ethers: 6.3.0
      lodash: 4.17.21
      ts-essentials: 7.0.3(typescript@5.0.4)
      typechain: 8.1.1(typescript@5.0.4)
      typescript: 5.0.4
    dev: true

  /@typechain/hardhat@6.1.6(@ethersproject/abi@5.7.0)(@ethersproject/providers@5.7.2)(@typechain/ethers-v5@10.2.1)(ethers@6.3.0)(hardhat@2.14.0)(typechain@8.1.1):
    resolution: {integrity: sha512-BiVnegSs+ZHVymyidtK472syodx1sXYlYJJixZfRstHVGYTi8V1O7QG4nsjyb0PC/LORcq7sfBUcHto1y6UgJA==}
    peerDependencies:
      '@ethersproject/abi': ^5.4.7
      '@ethersproject/providers': ^5.4.7
      '@typechain/ethers-v5': ^10.2.1
      ethers: ^5.4.7
      hardhat: ^2.9.9
      typechain: ^8.1.1
    dependencies:
      '@ethersproject/abi': 5.7.0
      '@ethersproject/providers': 5.7.2
      '@typechain/ethers-v5': 10.2.1(@ethersproject/abi@5.7.0)(@ethersproject/providers@5.7.2)(ethers@6.3.0)(typechain@8.1.1)(typescript@5.0.4)
      ethers: 6.3.0
      fs-extra: 9.1.0
      hardhat: 2.14.0(ts-node@10.9.1)(typescript@5.0.4)
      typechain: 8.1.1(typescript@5.0.4)
    dev: true

  /@types/bn.js@4.11.6:
    resolution: {integrity: sha512-pqr857jrp2kPuO9uRjZ3PwnJTjoQy+fcdxvBTvHm6dkmEL9q+hDD/2j/0ELOBPtPnS8LjCX0gI9nbl8lVkadpg==}
    dependencies:
      '@types/node': 18.16.12

  /@types/bn.js@5.1.1:
    resolution: {integrity: sha512-qNrYbZqMx0uJAfKnKclPh+dTwK33KfLHYqtyODwd5HnXOjnkhc4qgn3BrK6RWyGZm5+sIFE7Q7Vz6QQtJB7w7g==}
    dependencies:
      '@types/node': 18.16.12

  /@types/chai-as-promised@7.1.5:
    resolution: {integrity: sha512-jStwss93SITGBwt/niYrkf2C+/1KTeZCZl1LaeezTlqppAKeoQC7jxyqYuP72sxBGKCIbw7oHgbYssIRzT5FCQ==}
    dependencies:
      '@types/chai': 4.3.5
    dev: true

  /@types/chai@4.3.5:
    resolution: {integrity: sha512-mEo1sAde+UCE6b2hxn332f1g1E8WfYRu6p5SvTKr2ZKC1f7gFJXk4h5PyGP9Dt6gCaG8y8XhwnXWC6Iy2cmBng==}
    dev: true

  /@types/lru-cache@5.1.1:
    resolution: {integrity: sha512-ssE3Vlrys7sdIzs5LOxCzTVMsU7i9oa/IaW92wF32JFb3CVczqOkru2xspuKczHEbG3nvmPY7IFqVmGGHdNbYw==}

  /@types/mocha@10.0.1:
    resolution: {integrity: sha512-/fvYntiO1GeICvqbQ3doGDIP97vWmvFt83GKguJ6prmQM2iXZfFcq6YE8KteFyRtX2/h5Hf91BYvPodJKFYv5Q==}
    dev: true

  /@types/node@18.16.12:
    resolution: {integrity: sha512-tIRrjbY9C277MOfP8M3zjMIhtMlUJ6YVqkGgLjz+74jVsdf4/UjC6Hku4+1N0BS0qyC0JAS6tJLUk9H6JUKviQ==}

  /@types/pbkdf2@3.1.0:
    resolution: {integrity: sha512-Cf63Rv7jCQ0LaL8tNXmEyqTHuIJxRdlS5vMh1mj5voN4+QFhVZnlZruezqpWYDiJ8UTzhP0VmeLXCmBk66YrMQ==}
    dependencies:
      '@types/node': 18.16.12

  /@types/prettier@2.7.2:
    resolution: {integrity: sha512-KufADq8uQqo1pYKVIYzfKbJfBAc0sOeXqGbFaSpv8MRmC/zXgowNZmFcbngndGk922QDmOASEXUZCaY48gs4cg==}
    dev: true

  /@types/qs@6.9.7:
    resolution: {integrity: sha512-FGa1F62FT09qcrueBA6qYTrJPVDzah9a+493+o2PCXsesWHIn27G98TsSMs3WPNbZIEj4+VJf6saSFpvD+3Zsw==}

  /@types/readable-stream@2.3.15:
    resolution: {integrity: sha512-oM5JSKQCcICF1wvGgmecmHldZ48OZamtMxcGGVICOJA8o8cahXC1zEVAif8iwoc5j8etxFaRFnf095+CDsuoFQ==}
    dependencies:
      '@types/node': 18.16.12
      safe-buffer: 5.1.2

  /@types/secp256k1@4.0.3:
    resolution: {integrity: sha512-Da66lEIFeIz9ltsdMZcpQvmrmmoqrfju8pm1BH8WbYjZSwUgCwXLb9C+9XYogwBITnbsSaMdVPb2ekf7TV+03w==}
    dependencies:
      '@types/node': 18.16.12

  /abort-controller@3.0.0:
    resolution: {integrity: sha512-h8lQ8tacZYnR3vNQTgibj+tODHI5/+l06Au2Pcriv/Gmet0eaj4TwWH41sO9wnHDiQsEj19q0drzdWdeAHtweg==}
    engines: {node: '>=6.5'}
    dependencies:
      event-target-shim: 5.0.1

  /abstract-level@1.0.3:
    resolution: {integrity: sha512-t6jv+xHy+VYwc4xqZMn2Pa9DjcdzvzZmQGRjTFc8spIbRGHgBrEKbPq+rYXc7CCo0lxgYvSgKVg9qZAhpVQSjA==}
    engines: {node: '>=12'}
    dependencies:
      buffer: 6.0.3
      catering: 2.1.1
      is-buffer: 2.0.5
      level-supports: 4.0.1
      level-transcoder: 1.0.1
      module-error: 1.0.2
      queue-microtask: 1.2.3

  /acorn-walk@8.2.0:
    resolution: {integrity: sha512-k+iyHEuPgSw6SbuDpGQM+06HQUa04DZ3o+F6CSzXMvvI5KMvnaEqXe+YVe555R9nn6GPt404fos4wcgpw12SDA==}
    engines: {node: '>=0.4.0'}

  /acorn@8.8.2:
    resolution: {integrity: sha512-xjIYgE8HBrkpd/sJqOGNspf8uHG+NOHGOw6a/Urj8taM2EXfdNAH2oFcPeIFfsv3+kz/mJrS5VuMqbNLjCa2vw==}
    engines: {node: '>=0.4.0'}
    hasBin: true

  /adm-zip@0.4.16:
    resolution: {integrity: sha512-TFi4HBKSGfIKsK5YCkKaaFG2m4PEDyViZmEwof3MTIgzimHLto6muaHVpbrljdIvIrFZzEq/p4nafOeLcYegrg==}
    engines: {node: '>=0.3.0'}

  /aes-js@3.0.0:
    resolution: {integrity: sha512-H7wUZRn8WpTq9jocdxQ2c8x2sKo9ZVmzfRE13GiNJXfp7NcKYEdvl3vspKjXox6RIG2VtaRe4JFvxG4rqp2Zuw==}

  /aes-js@4.0.0-beta.3:
    resolution: {integrity: sha512-/xJX0/VTPcbc5xQE2VUP91y1xN8q/rDfhEzLm+vLc3hYvb5+qHCnpJRuFcrKn63zumK/sCwYYzhG8HP78JYSTA==}

  /agent-base@6.0.2:
    resolution: {integrity: sha512-RZNwNclF7+MS/8bDg70amg32dyeZGZxiDuQmZxKLAlQjr3jGyLx+4Kkk58UO7D2QdgFIQCovuSuZESne6RG6XQ==}
    engines: {node: '>= 6.0.0'}
    dependencies:
      debug: 4.3.4(supports-color@8.1.1)
    transitivePeerDependencies:
      - supports-color

  /aggregate-error@3.1.0:
    resolution: {integrity: sha512-4I7Td01quW/RpocfNayFdFVk1qSuoh0E7JrbRJ16nH01HhKFQ88INq9Sd+nd72zqRySlr9BmDA8xlEJ6vJMrYA==}
    engines: {node: '>=8'}
    dependencies:
      clean-stack: 2.2.0
      indent-string: 4.0.0

  /ansi-colors@4.1.1:
    resolution: {integrity: sha512-JoX0apGbHaUJBNl6yF+p6JAFYZ666/hhCGKN5t9QFjbJQKUU/g8MNbFDbvfrgKXvI1QpZplPOnwIo99lX/AAmA==}
    engines: {node: '>=6'}

  /ansi-colors@4.1.3:
    resolution: {integrity: sha512-/6w/C21Pm1A7aZitlI5Ni/2J6FFQN8i1Cvz3kHABAAbw93v/NlvKdVOqz7CCWz/3iv/JplRSEEZ83XION15ovw==}
    engines: {node: '>=6'}

  /ansi-escapes@4.3.2:
    resolution: {integrity: sha512-gKXj5ALrKWQLsYG9jlTRmR/xKluxHV+Z9QEwNIgCfM1/uwPMCuzVVnh5mwTd+OuBZcwSIMbqssNWRm1lE51QaQ==}
    engines: {node: '>=8'}
    dependencies:
      type-fest: 0.21.3

  /ansi-regex@2.1.1:
    resolution: {integrity: sha512-TIGnTpdo+E3+pCyAluZvtED5p5wCqLdezCyhPZzKPcxvFplEt4i+W7OONCKgeZFT3+y5NZZfOOS/Bdcanm1MYA==}
    engines: {node: '>=0.10.0'}
    dev: true

  /ansi-regex@5.0.1:
    resolution: {integrity: sha512-quJQXlTSUGL2LH9SUXo8VwsY4soanhgo6LNSm84E1LBcE8s3O0wpdiRzyR9z/ZZJMlMWv37qOOb9pdJlMUEKFQ==}
    engines: {node: '>=8'}

  /ansi-styles@2.2.1:
    resolution: {integrity: sha512-kmCevFghRiWM7HB5zTPULl4r9bVFSWjz62MhqizDGUrq2NWuNMQyuv4tHHoKJHs69M/MF64lEcHdYIocrdWQYA==}
    engines: {node: '>=0.10.0'}
    dev: true

  /ansi-styles@3.2.1:
    resolution: {integrity: sha512-VT0ZI6kZRdTh8YyJw3SMbYm/u+NqfsAxEpWO0Pf9sq8/e94WxxOpPKx9FR1FlyCtOVDNOQ+8ntlqFxiRc+r5qA==}
    engines: {node: '>=4'}
    dependencies:
      color-convert: 1.9.3

  /ansi-styles@4.3.0:
    resolution: {integrity: sha512-zbB9rCJAT1rbjiVDb2hqKFHNYLxgtk8NURxZ3IZwD3F6NtxbXZQCnnSi1Lkx+IDohdPlFp222wVALIheZJQSEg==}
    engines: {node: '>=8'}
    dependencies:
      color-convert: 2.0.1

  /anymatch@3.1.3:
    resolution: {integrity: sha512-KMReFUr0B4t+D+OBkjR3KYqvocp2XaSzO55UcB6mgQMd3KbcE+mWTyvVV7D/zsdEbNnV6acZUutkiHQXvTr1Rw==}
    engines: {node: '>= 8'}
    dependencies:
      normalize-path: 3.0.0
      picomatch: 2.3.1

  /arg@4.1.3:
    resolution: {integrity: sha512-58S9QDqG0Xx27YwPSt9fJxivjYl432YCwfDMfZ+71RAqUrZef7LrKQZ3LHLOwCS4FLNBplP533Zx895SeOCHvA==}

  /argparse@2.0.1:
    resolution: {integrity: sha512-8+9WqebbFzpX9OR+Wa6O29asIogeRMzcGtAINdpMHHyAg10f05aSFVBbcEqGf/PXw1EjAZ+q2/bEBg3DvurK3Q==}

  /array-back@3.1.0:
    resolution: {integrity: sha512-TkuxA4UCOvxuDK6NZYXCalszEzj+TLszyASooky+i742l9TqsOdYCMJJupxRic61hwquNtppB3hgcuq9SVSH1Q==}
    engines: {node: '>=6'}
    dev: true

  /array-back@4.0.2:
    resolution: {integrity: sha512-NbdMezxqf94cnNfWLL7V/im0Ub+Anbb0IoZhvzie8+4HJ4nMQuzHuy49FkGYCJK2yAloZ3meiB6AVMClbrI1vg==}
    engines: {node: '>=8'}
    dev: true

  /assertion-error@1.1.0:
    resolution: {integrity: sha512-jgsaNduz+ndvGyFt3uSuWqvy4lCnIJiovtouQN5JZHOKCS2QuhEdbcQHFhVksz2N2U9hXJo8odG7ETyWlEeuDw==}
    dev: true

  /asynckit@0.4.0:
    resolution: {integrity: sha512-Oei9OH4tRh0YqU3GxhX79dM/mwVgvbZJaSNaRk+bshkj0S5cfHcgYakreBjrHwatXKbz+IoIdYLxrKim2MjW0Q==}

  /at-least-node@1.0.0:
    resolution: {integrity: sha512-+q/t7Ekv1EDY2l6Gda6LLiX14rU9TV20Wa3ofeQmwPFZbOMo9DXrLbOjFaaclkXKWidIaopwAObQDqwWtGUjqg==}
    engines: {node: '>= 4.0.0'}
    dev: true

  /axios@0.21.4(debug@4.3.4):
    resolution: {integrity: sha512-ut5vewkiu8jjGBdqpM44XxjuCjq9LAKeHVmoVfHVzy8eHgxxq8SbAVQNovDA8mVi05kP0Ea/n/UzcSHcTJQfNg==}
    dependencies:
      follow-redirects: 1.15.2(debug@4.3.4)
    transitivePeerDependencies:
      - debug

  /balanced-match@1.0.2:
    resolution: {integrity: sha512-3oSeUO0TMV67hN1AmbXsK4yaqU7tjiHlbxRDZOpH0KW9+CeX4bRAaX0Anxt0tx2MrpRpWwQaPwIlISEJhYU5Pw==}

  /base-x@3.0.9:
    resolution: {integrity: sha512-H7JU6iBHTal1gp56aKoaa//YUxEaAOUiydvrV/pILqIHXTtqxSkATOnDA2u+jZ/61sD+L/412+7kzXRtWukhpQ==}
    dependencies:
      safe-buffer: 5.2.1

  /base64-js@1.5.1:
    resolution: {integrity: sha512-AKpaYlHn8t4SVbOHCy+b5+KKgvR4vrsD8vbvrbiQJps7fKDTkjkDry6ji0rUJjC0kzbNePLwzxq8iypo41qeWA==}

  /bech32@1.1.4:
    resolution: {integrity: sha512-s0IrSOzLlbvX7yp4WBfPITzpAU8sqQcpsmwXDiKwrG4r491vwCO/XpejasRNl0piBMe/DvP4Tz0mIS/X1DPJBQ==}

  /bigint-crypto-utils@3.2.2:
    resolution: {integrity: sha512-U1RbE3aX9ayCUVcIPHuPDPKcK3SFOXf93J1UK/iHlJuQB7bhagPIX06/CLpLEsDThJ7KA4Dhrnzynl+d2weTiw==}
    engines: {node: '>=14.0.0'}

  /binary-extensions@2.2.0:
    resolution: {integrity: sha512-jDctJ/IVQbZoJykoeHbhXpOlNBqGNcwXJKJog42E5HDPUwQTSdjCHdihjj0DlnheQ7blbT6dHOafNAiS8ooQKA==}
    engines: {node: '>=8'}

  /blakejs@1.2.1:
    resolution: {integrity: sha512-QXUSXI3QVc/gJME0dBpXrag1kbzOqCjCX8/b54ntNyW6sjtoqxqRk3LTmXzaJoh71zMsDCjM+47jS7XiwN/+fQ==}

  /bn.js@4.12.0:
    resolution: {integrity: sha512-c98Bf3tPniI+scsdk237ku1Dc3ujXQTSgyiPUDEOe7tRkhrqridvh8klBv0HCEso1OLOYcHuCv/cS6DNxKH+ZA==}

  /bn.js@5.2.1:
    resolution: {integrity: sha512-eXRvHzWyYPBuB4NBy0cmYQjGitUrtqwbvlzP3G6VFnNRbsZQIxQ10PbKKHt8gZ/HW/D/747aDl+QkDqg3KQLMQ==}

  /brace-expansion@1.1.11:
    resolution: {integrity: sha512-iCuPHDFgrHX7H2vEI/5xpz07zSHB00TpugqhmYtVmMO6518mCuRMoOYFldEBl0g187ufozdaHgWKcYFb61qGiA==}
    dependencies:
      balanced-match: 1.0.2
      concat-map: 0.0.1

  /brace-expansion@2.0.1:
    resolution: {integrity: sha512-XnAIvQ8eM+kC6aULx6wuQiwVsnzsi9d3WxzV3FpWTGA19F621kwdbsAcFKXgKUHZWsy+mY6iL1sHTxWEFCytDA==}
    dependencies:
      balanced-match: 1.0.2

  /braces@3.0.2:
    resolution: {integrity: sha512-b8um+L1RzM3WDSzvhm6gIz1yfTbBt6YTlcEKAvsmqCZZFw46z626lVj9j1yEPW33H5H+lBQpZMP1k8l+78Ha0A==}
    engines: {node: '>=8'}
    dependencies:
      fill-range: 7.0.1

  /brorand@1.1.0:
    resolution: {integrity: sha512-cKV8tMCEpQs4hK/ik71d6LrPOnpkpGBR0wzxqr68g2m/LB2GxVYQroAjMJZRVM1Y4BCjCKc3vAamxSzOY2RP+w==}

  /browser-level@1.0.1:
    resolution: {integrity: sha512-XECYKJ+Dbzw0lbydyQuJzwNXtOpbMSq737qxJN11sIRTErOMShvDpbzTlgju7orJKvx4epULolZAuJGLzCmWRQ==}
    dependencies:
      abstract-level: 1.0.3
      catering: 2.1.1
      module-error: 1.0.2
      run-parallel-limit: 1.1.0

  /browser-stdout@1.3.1:
    resolution: {integrity: sha512-qhAVI1+Av2X7qelOfAIYwXONood6XlZE/fXaBSmW/T5SzLAmCgzi+eiWE7fUvbHaeNBQH13UftjpXxsfLkMpgw==}

  /browserify-aes@1.2.0:
    resolution: {integrity: sha512-+7CHXqGuspUn/Sl5aO7Ea0xWGAtETPXNSAjHo48JfLdPWcMng33Xe4znFvQweqc/uzk5zSOI3H52CYnjCfb5hA==}
    dependencies:
      buffer-xor: 1.0.3
      cipher-base: 1.0.4
      create-hash: 1.2.0
      evp_bytestokey: 1.0.3
      inherits: 2.0.4
      safe-buffer: 5.2.1

  /bs58@4.0.1:
    resolution: {integrity: sha512-Ok3Wdf5vOIlBrgCvTq96gBkJw+JUEzdBgyaza5HLtPm7yTHkjRy8+JzNyHF7BHa0bNWOQIp3m5YF0nnFcOIKLw==}
    dependencies:
      base-x: 3.0.9

  /bs58check@2.1.2:
    resolution: {integrity: sha512-0TS1jicxdU09dwJMNZtVAfzPi6Q6QeN0pM1Fkzrjn+XYHvzMKPU3pHVpva+769iNVSfIYWf7LJ6WR+BuuMf8cA==}
    dependencies:
      bs58: 4.0.1
      create-hash: 1.2.0
      safe-buffer: 5.2.1

  /buffer-from@1.1.2:
    resolution: {integrity: sha512-E+XQCRwSbaaiChtv6k6Dwgc+bx+Bs6vuKJHHl5kox/BaKbhiXzqQOwK4cO22yElGp2OCmjwVhT3HmxgyPGnJfQ==}

  /buffer-xor@1.0.3:
    resolution: {integrity: sha512-571s0T7nZWK6vB67HI5dyUF7wXiNcfaPPPTl6zYCNApANjIvYJTg7hlud/+cJpdAhS7dVzqMLmfhfHR3rAcOjQ==}

  /buffer@6.0.3:
    resolution: {integrity: sha512-FTiCpNxtwiZZHEZbcbTIcZjERVICn9yq/pDFkTl95/AxzD1naBctN7YO68riM/gLSDY7sdrMby8hofADYuuqOA==}
    dependencies:
      base64-js: 1.5.1
      ieee754: 1.2.1

  /busboy@1.6.0:
    resolution: {integrity: sha512-8SFQbg/0hQ9xy3UNTB0YEnsNBbWfhf7RtnzpL7TkBiTBRfrQ9Fxcnz7VJsleJpyp6rVLvXiuORqjlHi5q+PYuA==}
    engines: {node: '>=10.16.0'}
    dependencies:
      streamsearch: 1.1.0

  /bytes@3.1.2:
    resolution: {integrity: sha512-/Nf7TyzTx6S3yRJObOAV7956r8cr2+Oj8AC5dt8wSP3BQAoeX58NoHyCU8P8zGkNXStjTSi6fzO6F0pBdcYbEg==}
    engines: {node: '>= 0.8'}

  /call-bind@1.0.2:
    resolution: {integrity: sha512-7O+FbCihrB5WGbFYesctwmTKae6rOiIzmz1icreWJ+0aA7LJfuqhEso2T9ncpcFtzMQtzXf2QGGueWJGTYsqrA==}
    dependencies:
      function-bind: 1.1.1
      get-intrinsic: 1.2.1

  /camelcase@6.3.0:
    resolution: {integrity: sha512-Gmy6FhYlCY7uOElZUSbxo2UCDH8owEk996gkbrpsgGtrJLM3J7jGxl9Ic7Qwwj4ivOE5AWZWRMecDdF7hqGjFA==}
    engines: {node: '>=10'}

  /case@1.6.3:
    resolution: {integrity: sha512-mzDSXIPaFwVDvZAHqZ9VlbyF4yyXRuX6IvB06WvPYkqJVO24kX1PPhv9bfpKNFZyxYFmmgo03HUiD8iklmJYRQ==}
    engines: {node: '>= 0.8.0'}

  /catering@2.1.1:
    resolution: {integrity: sha512-K7Qy8O9p76sL3/3m7/zLKbRkyOlSZAgzEaLhyj2mXS8PsCud2Eo4hAb8aLtZqHh0QGqLcb9dlJSu6lHRVENm1w==}
    engines: {node: '>=6'}

  /chai-as-promised@7.1.1(chai@4.3.7):
    resolution: {integrity: sha512-azL6xMoi+uxu6z4rhWQ1jbdUhOMhis2PvscD/xjLqNMkv3BPPp2JyyuTHOrf9BOosGpNQ11v6BKv/g57RXbiaA==}
    peerDependencies:
      chai: '>= 2.1.2 < 5'
    dependencies:
      chai: 4.3.7
      check-error: 1.0.2
    dev: true

  /chai@4.3.7:
    resolution: {integrity: sha512-HLnAzZ2iupm25PlN0xFreAlBA5zaBSv3og0DdeGA4Ar6h6rJ3A0rolRUKJhSF2V10GZKDgWF/VmAEsNWjCRB+A==}
    engines: {node: '>=4'}
    dependencies:
      assertion-error: 1.1.0
      check-error: 1.0.2
      deep-eql: 4.1.3
      get-func-name: 2.0.0
      loupe: 2.3.6
      pathval: 1.1.1
      type-detect: 4.0.8
    dev: true

  /chalk@1.1.3:
    resolution: {integrity: sha512-U3lRVLMSlsCfjqYPbLyVv11M9CPW4I728d6TCKMAOJueEeB9/8o+eSsMnxPJD+Q+K909sdESg7C+tIkoH6on1A==}
    engines: {node: '>=0.10.0'}
    dependencies:
      ansi-styles: 2.2.1
      escape-string-regexp: 1.0.5
      has-ansi: 2.0.0
      strip-ansi: 3.0.1
      supports-color: 2.0.0
    dev: true

  /chalk@2.4.2:
    resolution: {integrity: sha512-Mti+f9lpJNcwF4tWV8/OrTTtF1gZi+f8FqlyAdouralcFWFQWF2+NgCHShjkCb+IFBLq9buZwE1xckQU4peSuQ==}
    engines: {node: '>=4'}
    dependencies:
      ansi-styles: 3.2.1
      escape-string-regexp: 1.0.5
      supports-color: 5.5.0

  /chalk@4.1.2:
    resolution: {integrity: sha512-oKnbhFyRIXpUuez8iBMmyEa4nbj4IOQyuhc/wy9kY7/WVPcwIO9VA668Pu8RkO7+0G76SLROeyw9CpQ061i4mA==}
    engines: {node: '>=10'}
    dependencies:
      ansi-styles: 4.3.0
      supports-color: 7.2.0

  /check-error@1.0.2:
    resolution: {integrity: sha512-BrgHpW9NURQgzoNyjfq0Wu6VFO6D7IZEmJNdtgNqpzGG8RuNFHt2jQxWlAs4HMe119chBnv+34syEZtc6IhLtA==}
    dev: true

  /chokidar@3.5.3:
    resolution: {integrity: sha512-Dr3sfKRP6oTcjf2JmUmFJfeVMvXBdegxB0iVQ5eb2V10uFJUCAS8OByZdVAyVb8xXNz3GjjTgj9kLWsZTqE6kw==}
    engines: {node: '>= 8.10.0'}
    dependencies:
      anymatch: 3.1.3
      braces: 3.0.2
      glob-parent: 5.1.2
      is-binary-path: 2.1.0
      is-glob: 4.0.3
      normalize-path: 3.0.0
      readdirp: 3.6.0
    optionalDependencies:
      fsevents: 2.3.2

  /ci-info@2.0.0:
    resolution: {integrity: sha512-5tK7EtrZ0N+OLFMthtqOj4fI2Jeb88C4CAZPu25LDVUgXJ0A3Js4PMGqrn0JU1W0Mh1/Z8wZzYPxqUrXeBboCQ==}

  /cipher-base@1.0.4:
    resolution: {integrity: sha512-Kkht5ye6ZGmwv40uUDZztayT2ThLQGfnj/T71N/XzeZeo3nf8foyW7zGTsPYkEya3m5f3cAypH+qe7YOrM1U2Q==}
    dependencies:
      inherits: 2.0.4
      safe-buffer: 5.2.1

  /classic-level@1.3.0:
    resolution: {integrity: sha512-iwFAJQYtqRTRM0F6L8h4JCt00ZSGdOyqh7yVrhhjrOpFhmBjNlRUey64MCiyo6UmQHMJ+No3c81nujPv+n9yrg==}
    engines: {node: '>=12'}
    requiresBuild: true
    dependencies:
      abstract-level: 1.0.3
      catering: 2.1.1
      module-error: 1.0.2
      napi-macros: 2.2.2
      node-gyp-build: 4.6.0

  /clean-stack@2.2.0:
    resolution: {integrity: sha512-4diC9HaTE+KRAMWhDhrGOECgWZxoevMc5TlkObMqNSsVU62PYzXZ/SMTjzyGAFF1YusgxGcSWTEXBhp0CPwQ1A==}
    engines: {node: '>=6'}

  /cliui@7.0.4:
    resolution: {integrity: sha512-OcRE68cOsVMXp1Yvonl/fzkQOyjLSu/8bhPDfQt0e0/Eb283TKP20Fs2MqoPsr9SwA595rRCA+QMzYc9nBP+JQ==}
    dependencies:
      string-width: 4.2.3
      strip-ansi: 6.0.1
      wrap-ansi: 7.0.0

  /color-convert@1.9.3:
    resolution: {integrity: sha512-QfAUtd+vFdAtFQcC8CCyYt1fYWxSqAiK2cSD6zDB8N3cpsEBAvRxp9zOGg6G/SHHJYAT88/az/IuDGALsNVbGg==}
    dependencies:
      color-name: 1.1.3

  /color-convert@2.0.1:
    resolution: {integrity: sha512-RRECPsj7iu/xb5oKYcsFHSppFNnsj/52OVTRKb4zP5onXwVF3zVmmToNcOfGC+CRDpfK/U584fMg38ZHCaElKQ==}
    engines: {node: '>=7.0.0'}
    dependencies:
      color-name: 1.1.4

  /color-name@1.1.3:
    resolution: {integrity: sha512-72fSenhMw2HZMTVHeCA9KCmpEIbzWiQsjN+BHcBbS9vr1mtt+vJjPdksIBNUmKAW8TFUDPJK5SUU3QhE9NEXDw==}

  /color-name@1.1.4:
    resolution: {integrity: sha512-dOy+3AuW3a2wNbZHIuMZpTcgjGuLU/uBL/ubcZF9OXbDo8ff4O8yVp5Bf0efS8uEoYo5q4Fx7dY9OgQGXgAsQA==}

  /colors@0.6.2:
    resolution: {integrity: sha512-OsSVtHK8Ir8r3+Fxw/b4jS1ZLPXkV6ZxDRJQzeD7qo0SqMXWrHDM71DgYzPMHY8SFJ0Ao+nNU2p1MmwdzKqPrw==}
    engines: {node: '>=0.1.90'}
    dev: true

  /combined-stream@1.0.8:
    resolution: {integrity: sha512-FQN4MRfuJeHf7cBbBMJFXhKSDq+2kAArBlmRBvcvFE5BB1HZKXtSFASDhdlz9zOYwxh8lDdnvmMOe/+5cdoEdg==}
    engines: {node: '>= 0.8'}
    dependencies:
      delayed-stream: 1.0.0

  /command-exists@1.2.9:
    resolution: {integrity: sha512-LTQ/SGc+s0Xc0Fu5WaKnR0YiygZkm9eKFvyS+fRsU7/ZWFF8ykFM6Pc9aCVf1+xasOOZpO3BAVgVrKvsqKHV7w==}

  /command-line-args@5.2.1:
    resolution: {integrity: sha512-H4UfQhZyakIjC74I9d34fGYDwk3XpSr17QhEd0Q3I9Xq1CETHo4Hcuo87WyWHpAF1aSLjLRf5lD9ZGX2qStUvg==}
    engines: {node: '>=4.0.0'}
    dependencies:
      array-back: 3.1.0
      find-replace: 3.0.0
      lodash.camelcase: 4.3.0
      typical: 4.0.0
    dev: true

  /command-line-usage@6.1.3:
    resolution: {integrity: sha512-sH5ZSPr+7UStsloltmDh7Ce5fb8XPlHyoPzTpyyMuYCtervL65+ubVZ6Q61cFtFl62UyJlc8/JwERRbAFPUqgw==}
    engines: {node: '>=8.0.0'}
    dependencies:
      array-back: 4.0.2
      chalk: 2.4.2
      table-layout: 1.0.2
      typical: 5.2.0
    dev: true

  /commander@3.0.2:
    resolution: {integrity: sha512-Gar0ASD4BDyKC4hl4DwHqDrmvjoxWKZigVnAbn5H1owvm4CxCPdb0HQDehwNYMJpla5+M2tPmPARzhtYuwpHow==}

  /concat-map@0.0.1:
    resolution: {integrity: sha512-/Srv4dswyQNBfohGpz9o6Yb3Gz3SrUDqBH5rTuhGR7ahtlbYKnVxw2bCFMRljaA7EXHaXZ8wsHdodFvbkhKmqg==}

  /cookie@0.4.2:
    resolution: {integrity: sha512-aSWTXFzaKWkvHO1Ny/s+ePFpvKsPnjc551iI41v3ny/ow6tBG5Vd+FuqGNhh1LxOmVzOlGUriIlOaokOvhaStA==}
    engines: {node: '>= 0.6'}

  /crc-32@1.2.2:
    resolution: {integrity: sha512-ROmzCKrTnOwybPcJApAA6WBWij23HVfGVNKqqrZpuyZOHqK2CwHSvpGuyt/UNNvaIjEd8X5IFGp4Mh+Ie1IHJQ==}
    engines: {node: '>=0.8'}
    hasBin: true

  /create-hash@1.2.0:
    resolution: {integrity: sha512-z00bCGNHDG8mHAkP7CtT1qVu+bFQUPjYq/4Iv3C3kWjTFV10zIjfSoeqXo9Asws8gwSHDGj/hl2u4OGIjapeCg==}
    dependencies:
      cipher-base: 1.0.4
      inherits: 2.0.4
      md5.js: 1.3.5
      ripemd160: 2.0.2
      sha.js: 2.4.11

  /create-hmac@1.1.7:
    resolution: {integrity: sha512-MJG9liiZ+ogc4TzUwuvbER1JRdgvUFSB5+VR/g5h82fGaIRWMWddtKBHi7/sVhfjQZ6SehlyhvQYrcYkaUIpLg==}
    dependencies:
      cipher-base: 1.0.4
      create-hash: 1.2.0
      inherits: 2.0.4
      ripemd160: 2.0.2
      safe-buffer: 5.2.1
      sha.js: 2.4.11

  /create-require@1.1.1:
    resolution: {integrity: sha512-dcKFX3jn0MpIaXjisoRvexIJVEKzaq7z2rZKxf+MSr9TkdmHmsU4m2lcLojrj/FHl8mk5VxMmYA+ftRkP/3oKQ==}

  /debug@4.3.4(supports-color@8.1.1):
    resolution: {integrity: sha512-PRWFHuSU3eDtQJPvnNY7Jcket1j0t5OuOsFzPPzsekD52Zl8qUfFIPEiswXqIvHWGVHOgX+7G/vCNNhehwxfkQ==}
    engines: {node: '>=6.0'}
    peerDependencies:
      supports-color: '*'
    peerDependenciesMeta:
      supports-color:
        optional: true
    dependencies:
      ms: 2.1.2
      supports-color: 8.1.1

  /decamelize@4.0.0:
    resolution: {integrity: sha512-9iE1PgSik9HeIIw2JO94IidnE3eBoQrFJ3w7sFuzSX4DpmZ3v5sZpUiV5Swcf6mQEF+Y0ru8Neo+p+nyh2J+hQ==}
    engines: {node: '>=10'}

  /deep-eql@4.1.3:
    resolution: {integrity: sha512-WaEtAOpRA1MQ0eohqZjpGD8zdI0Ovsm8mmFhaDN8dvDZzyoUMcYDnf5Y6iu7HTXxf8JDS23qWa4a+hKCDyOPzw==}
    engines: {node: '>=6'}
    dependencies:
      type-detect: 4.0.8
    dev: true

  /deep-extend@0.6.0:
    resolution: {integrity: sha512-LOHxIOaPYdHlJRtCQfDIVZtfw/ufM8+rVj649RIHzcm/vGwQRXFt6OPqIFWsm2XEMrNIEtWR64sY1LEKD2vAOA==}
    engines: {node: '>=4.0.0'}
    dev: true

  /delayed-stream@1.0.0:
    resolution: {integrity: sha512-ZySD7Nf91aLB0RxL4KGrKHBXl7Eds1DAmEdcoVawXnLD7SDhpNgtuII2aAkg7a7QS41jxPSZ17p4VdGnMHk3MQ==}
    engines: {node: '>=0.4.0'}

  /delete-empty@3.0.0:
    resolution: {integrity: sha512-ZUyiwo76W+DYnKsL3Kim6M/UOavPdBJgDYWOmuQhYaZvJH0AXAHbUNyEDtRbBra8wqqr686+63/0azfEk1ebUQ==}
    engines: {node: '>=10'}
    hasBin: true
    dependencies:
      ansi-colors: 4.1.3
      minimist: 1.2.8
      path-starts-with: 2.0.0
      rimraf: 2.7.1

  /depd@2.0.0:
    resolution: {integrity: sha512-g7nH6P6dyDioJogAAGprGpCtVImJhpPk/roCzdb3fIh61/s/nPsfR6onyMwkCAR/OlC3yBC0lESvUoQEAssIrw==}
    engines: {node: '>= 0.8'}

  /diff@4.0.2:
    resolution: {integrity: sha512-58lmxKSA4BNyLz+HHMUzlOEpg09FV+ev6ZMe3vJihgdxzgcwZ8VoEEPmALCZG9LmqfVoNMMKpttIYTVG6uDY7A==}
    engines: {node: '>=0.3.1'}

  /diff@5.0.0:
    resolution: {integrity: sha512-/VTCrvm5Z0JGty/BWHljh+BAiw3IK+2j87NGMu8Nwc/f48WoDAC395uomO9ZD117ZOBaHmkX1oyLvkVM/aIT3w==}
    engines: {node: '>=0.3.1'}

  /elliptic@6.5.4:
    resolution: {integrity: sha512-iLhC6ULemrljPZb+QutR5TQGB+pdW6KGD5RSegS+8sorOZT+rdQFbsQFJgvN3eRqNALqJer4oQ16YvJHlU8hzQ==}
    dependencies:
      bn.js: 4.12.0
      brorand: 1.1.0
      hash.js: 1.1.7
      hmac-drbg: 1.0.1
      inherits: 2.0.4
      minimalistic-assert: 1.0.1
      minimalistic-crypto-utils: 1.0.1

  /emoji-regex@8.0.0:
    resolution: {integrity: sha512-MSjYzcWNOA0ewAHpz0MxpYFvwg6yjy1NG3xteoqz644VCo/RPgnr1/GGt+ic3iJTzQ8Eu3TdM14SawnVUmGE6A==}

  /encode-utf8@1.0.3:
    resolution: {integrity: sha512-ucAnuBEhUK4boH2HjVYG5Q2mQyPorvv0u/ocS+zhdw0S8AlHYY+GOFhP1Gio5z4icpP2ivFSvhtFjQi8+T9ppw==}

  /enquirer@2.3.6:
    resolution: {integrity: sha512-yjNnPr315/FjS4zIsUxYguYUPP2e1NK4d7E7ZOLiyYCcbFBiTMyID+2wvm2w6+pZ/odMA7cRkjhsPbltwBOrLg==}
    engines: {node: '>=8.6'}
    dependencies:
      ansi-colors: 4.1.3

  /env-paths@2.2.1:
    resolution: {integrity: sha512-+h1lkLKhZMTYjog1VEpJNG7NZJWcuc2DDk/qsqSTRRCOXiLjeQ1d1/udrUGhqMxUgAlwKNZ0cf2uqan5GLuS2A==}
    engines: {node: '>=6'}

  /escalade@3.1.1:
    resolution: {integrity: sha512-k0er2gUkLf8O0zKJiAhmkTnJlTvINGv7ygDNPbeIsX/TJjGJZHuh9B2UxbsaEkmlEo9MfhrSzmhIlhRlI2GXnw==}
    engines: {node: '>=6'}

  /escape-string-regexp@1.0.5:
    resolution: {integrity: sha512-vbRorB5FUQWvla16U8R/qgaFIya2qGzwDrNmCZuYKrbdSUMG6I1ZCGQRefkRVhuOkIGVne7BQ35DSfo1qvJqFg==}
    engines: {node: '>=0.8.0'}

  /escape-string-regexp@4.0.0:
    resolution: {integrity: sha512-TtpcNJ3XAzx3Gq8sWRzJaVajRs0uVxA2YAkdb1jm2YkPz4G6egUFAyA3n5vtEIZefPk5Wa4UXbKuS5fKkJWdgA==}
    engines: {node: '>=10'}

  /ethereum-cryptography@0.1.3:
    resolution: {integrity: sha512-w8/4x1SGGzc+tO97TASLja6SLd3fRIK2tLVcV2Gx4IB21hE19atll5Cq9o3d0ZmAYC/8aw0ipieTSiekAea4SQ==}
    dependencies:
      '@types/pbkdf2': 3.1.0
      '@types/secp256k1': 4.0.3
      blakejs: 1.2.1
      browserify-aes: 1.2.0
      bs58check: 2.1.2
      create-hash: 1.2.0
      create-hmac: 1.1.7
      hash.js: 1.1.7
      keccak: 3.0.3
      pbkdf2: 3.1.2
      randombytes: 2.1.0
      safe-buffer: 5.2.1
      scrypt-js: 3.0.1
      secp256k1: 4.0.3
      setimmediate: 1.0.5

  /ethereum-cryptography@1.2.0:
    resolution: {integrity: sha512-6yFQC9b5ug6/17CQpCyE3k9eKBMdhyVjzUy1WkiuY/E4vj/SXDBbCw8QEIaXqf0Mf2SnY6RmpDcwlUmBSS0EJw==}
    dependencies:
      '@noble/hashes': 1.2.0
      '@noble/secp256k1': 1.7.1
      '@scure/bip32': 1.1.5
      '@scure/bip39': 1.1.1

  /ethereumjs-abi@0.6.8:
    resolution: {integrity: sha512-Tx0r/iXI6r+lRsdvkFDlut0N08jWMnKRZ6Gkq+Nmw75lZe4e6o3EkSnkaBP5NF6+m5PTGAr9JP43N3LyeoglsA==}
    dependencies:
      bn.js: 4.12.0
      ethereumjs-util: 6.2.1

  /ethereumjs-util@6.2.1:
    resolution: {integrity: sha512-W2Ktez4L01Vexijrm5EB6w7dg4n/TgpoYU4avuT5T3Vmnw/eCRtiBrJfQYS/DCSvDIOLn2k57GcHdeBcgVxAqw==}
    dependencies:
      '@types/bn.js': 4.11.6
      bn.js: 4.12.0
      create-hash: 1.2.0
      elliptic: 6.5.4
      ethereum-cryptography: 0.1.3
      ethjs-util: 0.1.6
      rlp: 2.2.7

  /ethers@5.7.2:
    resolution: {integrity: sha512-wswUsmWo1aOK8rR7DIKiWSw9DbLWe6x98Jrn8wcTflTVvaXhAMaB5zGAXy0GYQEQp9iO1iSHWVyARQm11zUtyg==}
    dependencies:
      '@ethersproject/abi': 5.7.0
      '@ethersproject/abstract-provider': 5.7.0
      '@ethersproject/abstract-signer': 5.7.0
      '@ethersproject/address': 5.7.0
      '@ethersproject/base64': 5.7.0
      '@ethersproject/basex': 5.7.0
      '@ethersproject/bignumber': 5.7.0
      '@ethersproject/bytes': 5.7.0
      '@ethersproject/constants': 5.7.0
      '@ethersproject/contracts': 5.7.0
      '@ethersproject/hash': 5.7.0
      '@ethersproject/hdnode': 5.7.0
      '@ethersproject/json-wallets': 5.7.0
      '@ethersproject/keccak256': 5.7.0
      '@ethersproject/logger': 5.7.0
      '@ethersproject/networks': 5.7.1
      '@ethersproject/pbkdf2': 5.7.0
      '@ethersproject/properties': 5.7.0
      '@ethersproject/providers': 5.7.2
      '@ethersproject/random': 5.7.0
      '@ethersproject/rlp': 5.7.0
      '@ethersproject/sha2': 5.7.0
      '@ethersproject/signing-key': 5.7.0
      '@ethersproject/solidity': 5.7.0
      '@ethersproject/strings': 5.7.0
      '@ethersproject/transactions': 5.7.0
      '@ethersproject/units': 5.7.0
      '@ethersproject/wallet': 5.7.0
      '@ethersproject/web': 5.7.1
      '@ethersproject/wordlists': 5.7.0
    transitivePeerDependencies:
      - bufferutil
      - utf-8-validate

  /ethers@6.3.0:
    resolution: {integrity: sha512-CKFYvTne1YT4S1glTiu7TgGsj0t6c6GAD7evrIk8zbeUb6nK8dcUPAiAWM8uDX/1NmRTvLM9+1Vnn49hwKtEzw==}
    engines: {node: '>=14.0.0'}
    dependencies:
      '@adraffy/ens-normalize': 1.9.0
      '@noble/hashes': 1.1.2
      '@noble/secp256k1': 1.7.1
      aes-js: 4.0.0-beta.3
      tslib: 2.4.0
      ws: 8.5.0
    transitivePeerDependencies:
      - bufferutil
      - utf-8-validate

  /ethjs-util@0.1.6:
    resolution: {integrity: sha512-CUnVOQq7gSpDHZVVrQW8ExxUETWrnrvXYvYz55wOU8Uj4VCgw56XC2B/fVqQN+f7gmrnRHSLVnFAwsCuNwji8w==}
    engines: {node: '>=6.5.0', npm: '>=3'}
    dependencies:
      is-hex-prefixed: 1.0.0
      strip-hex-prefix: 1.0.0

  /event-target-shim@5.0.1:
    resolution: {integrity: sha512-i/2XbnSz/uxRCU6+NdVJgKWDTM427+MqYbkQzD321DuCQJUqOuJKIA0IM2+W2xtYHdKOmZ4dR6fExsd4SXL+WQ==}
    engines: {node: '>=6'}

  /evp_bytestokey@1.0.3:
    resolution: {integrity: sha512-/f2Go4TognH/KvCISP7OUsHn85hT9nUkxxA9BEWxFn+Oj9o8ZNLm/40hdlgSLyuOimsrTKLUMEorQexp/aPQeA==}
    dependencies:
      md5.js: 1.3.5
      safe-buffer: 5.2.1

  /fill-range@7.0.1:
    resolution: {integrity: sha512-qOo9F+dMUmC2Lcb4BbVvnKJxTPjCm+RRpe4gDuGrzkL7mEVl/djYSu2OdQ2Pa302N4oqkSg9ir6jaLWJ2USVpQ==}
    engines: {node: '>=8'}
    dependencies:
      to-regex-range: 5.0.1

  /find-replace@3.0.0:
    resolution: {integrity: sha512-6Tb2myMioCAgv5kfvP5/PkZZ/ntTpVK39fHY7WkWBgvbeE+VHd/tZuZ4mrC+bxh4cfOZeYKVPaJIZtZXV7GNCQ==}
    engines: {node: '>=4.0.0'}
    dependencies:
      array-back: 3.1.0
    dev: true

  /find-up@2.1.0:
    resolution: {integrity: sha512-NWzkk0jSJtTt08+FBFMvXoeZnOJD+jTtsRmBYbAIzJdX6l7dLgR7CTubCM5/eDdPUBvLCeVasP1brfVR/9/EZQ==}
    engines: {node: '>=4'}
    dependencies:
      locate-path: 2.0.0

  /find-up@5.0.0:
    resolution: {integrity: sha512-78/PXT1wlLLDgTzDs7sjq9hzz0vXD+zn+7wypEe4fXQxCmdmqfGsEPQxmiCSQI3ajFV91bVSsvNtrJRiW6nGng==}
    engines: {node: '>=10'}
    dependencies:
      locate-path: 6.0.0
      path-exists: 4.0.0

  /flat@5.0.2:
    resolution: {integrity: sha512-b6suED+5/3rTpUBdG1gupIl8MPFCAMA0QXwmljLhvCUKcUvdE4gWky9zpuGCcXHOsz4J9wPGNWq6OKpmIzz3hQ==}
    hasBin: true

  /fmix@0.1.0:
    resolution: {integrity: sha512-Y6hyofImk9JdzU8k5INtTXX1cu8LDlePWDFU5sftm9H+zKCr5SGrVjdhkvsim646cw5zD0nADj8oHyXMZmCZ9w==}
    dependencies:
      imul: 1.0.1

  /follow-redirects@1.15.2(debug@4.3.4):
    resolution: {integrity: sha512-VQLG33o04KaQ8uYi2tVNbdrWp1QWxNNea+nmIB4EVM28v0hmP17z7aG1+wAkNzVq4KeXTq3221ye5qTJP91JwA==}
    engines: {node: '>=4.0'}
    peerDependencies:
      debug: '*'
    peerDependenciesMeta:
      debug:
        optional: true
    dependencies:
      debug: 4.3.4(supports-color@8.1.1)

  /form-data@4.0.0:
    resolution: {integrity: sha512-ETEklSGi5t0QMZuiXoA/Q6vcnxcLQP5vdugSpuAyi6SVGi2clPPp+xgEhuMaHC+zGgn31Kd235W35f7Hykkaww==}
    engines: {node: '>= 6'}
    dependencies:
      asynckit: 0.4.0
      combined-stream: 1.0.8
      mime-types: 2.1.35

  /format-error@1.0.0:
    resolution: {integrity: sha512-Iao5BI9aL3ECWyNEu1Lfkt9fuRccFgafh/J33l81HhjcT2OWpxEzctzBWiKfUD5xV+het1U4BnavqAr1ZGqPzw==}
    dependencies:
      prettyjson: 0.13.0
    dev: true

  /fp-ts@1.19.3:
    resolution: {integrity: sha512-H5KQDspykdHuztLTg+ajGN0Z2qUjcEf3Ybxc6hLt0k7/zPkn29XnKnxlBPyW2XIddWrGaJBzBl4VLYOtk39yZg==}

  /fs-extra@0.30.0:
    resolution: {integrity: sha512-UvSPKyhMn6LEd/WpUaV9C9t3zATuqoqfWc3QdPhPLb58prN9tqYPlPWi8Krxi44loBoUzlobqZ3+8tGpxxSzwA==}
    dependencies:
      graceful-fs: 4.2.11
      jsonfile: 2.4.0
      klaw: 1.3.1
      path-is-absolute: 1.0.1
      rimraf: 2.7.1

  /fs-extra@10.1.0:
    resolution: {integrity: sha512-oRXApq54ETRj4eMiFzGnHWGy+zo5raudjuxN0b8H7s/RU2oW0Wvsx9O0ACRN/kRq9E8Vu/ReskGB5o3ji+FzHQ==}
    engines: {node: '>=12'}
    dependencies:
      graceful-fs: 4.2.11
      jsonfile: 6.1.0
      universalify: 2.0.0

  /fs-extra@7.0.1:
    resolution: {integrity: sha512-YJDaCJZEnBmcbw13fvdAM9AwNOJwOzrE4pqMqBq5nFiEqXUqHwlK4B+3pUw6JNvfSPtX05xFHtYy/1ni01eGCw==}
    engines: {node: '>=6 <7 || >=8'}
    dependencies:
      graceful-fs: 4.2.11
      jsonfile: 4.0.0
      universalify: 0.1.2

  /fs-extra@9.1.0:
    resolution: {integrity: sha512-hcg3ZmepS30/7BSFqRvoo3DOMQu7IjqxO5nCDt+zM9XWjb33Wg7ziNT+Qvqbuc3+gWpzO02JubVyk2G4Zvo1OQ==}
    engines: {node: '>=10'}
    dependencies:
      at-least-node: 1.0.0
      graceful-fs: 4.2.11
      jsonfile: 6.1.0
      universalify: 2.0.0
    dev: true

  /fs.realpath@1.0.0:
    resolution: {integrity: sha512-OO0pH2lK6a0hZnAdau5ItzHPI6pUlvI7jMVnxUQRtw4owF2wk8lOSabtGDCTP4Ggrg2MbGnWO9X8K1t4+fGMDw==}

  /fsevents@2.3.2:
    resolution: {integrity: sha512-xiqMQR4xAeHTuB9uWm+fFRcIOgKBMiOBP+eXiyT7jsgVCq1bkVygt00oASowB7EdtpOHaaPgKt812P9ab+DDKA==}
    engines: {node: ^8.16.0 || ^10.6.0 || >=11.0.0}
    os: [darwin]
    requiresBuild: true
    optional: true

  /function-bind@1.1.1:
    resolution: {integrity: sha512-yIovAzMX49sF8Yl58fSCWJ5svSLuaibPxXQJFLmBObTuCr0Mf1KiPopGM9NiFjiYBCbfaa2Fh6breQ6ANVTI0A==}

  /functional-red-black-tree@1.0.1:
    resolution: {integrity: sha512-dsKNQNdj6xA3T+QlADDA7mOSlX0qiMINjn0cgr+eGHGsbSHzTabcIogz2+p/iqP1Xs6EP/sS2SbqH+brGTbq0g==}

  /gentype@4.5.0:
    resolution: {integrity: sha512-XqHBQPS6Qb2HSgNJAwYRXbQJ4LSvz+MgNvuWnj8bz0teSorsy2kDxA6F1eZx5ft8cnfKAls4uNEgd5uNcPbQDg==}
    hasBin: true
    requiresBuild: true
    dev: true

  /get-caller-file@2.0.5:
    resolution: {integrity: sha512-DyFP3BM/3YHTQOCUL/w0OZHR0lpKeGrxotcHWcqNEdnltqFwXVfhEBQ94eIo34AfQpo0rGki4cyIiftY06h2Fg==}
    engines: {node: 6.* || 8.* || >= 10.*}

  /get-func-name@2.0.0:
    resolution: {integrity: sha512-Hm0ixYtaSZ/V7C8FJrtZIuBBI+iSgL+1Aq82zSu8VQNB4S3Gk8e7Qs3VwBDJAhmRZcFqkl3tQu36g/Foh5I5ig==}
    dev: true

  /get-intrinsic@1.2.1:
    resolution: {integrity: sha512-2DcsyfABl+gVHEfCOaTrWgyt+tb6MSEGmKq+kI5HwLbIYgjgmMcV8KQ41uaKz1xxUcn9tJtgFbQUEVcEbd0FYw==}
    dependencies:
      function-bind: 1.1.1
      has: 1.0.3
      has-proto: 1.0.1
      has-symbols: 1.0.3

  /glob-parent@5.1.2:
    resolution: {integrity: sha512-AOIgSQCepiJYwP3ARnGx+5VnTu2HBYdzbGP45eLw1vr3zB3vZLeyed1sC9hnbcOc9/SrMyM5RPQrkGz4aS9Zow==}
    engines: {node: '>= 6'}
    dependencies:
      is-glob: 4.0.3

  /glob@7.1.7:
    resolution: {integrity: sha512-OvD9ENzPLbegENnYP5UUfJIirTg4+XwMWGaQfQTY0JenxNvvIKP3U3/tAQSPIu/lHxXYSZmpXlUHeqAIdKzBLQ==}
    dependencies:
      fs.realpath: 1.0.0
      inflight: 1.0.6
      inherits: 2.0.4
      minimatch: 3.1.2
      once: 1.4.0
      path-is-absolute: 1.0.1
    dev: true

  /glob@7.2.0:
    resolution: {integrity: sha512-lmLf6gtyrPq8tTjSmrO94wBeQbFR3HbLHbuyD69wuyQkImp2hWqMGB47OX65FBkPffO641IP9jWa1z4ivqG26Q==}
    dependencies:
      fs.realpath: 1.0.0
      inflight: 1.0.6
      inherits: 2.0.4
      minimatch: 3.1.2
      once: 1.4.0
      path-is-absolute: 1.0.1

  /glob@7.2.3:
    resolution: {integrity: sha512-nFR0zLpU2YCaRxwoCJvL6UvCH2JFyFVIvwTLsIf21AuHlMskA1hhTdk+LlYJtOlYt9v6dvszD2BGRqBL+iQK9Q==}
    dependencies:
      fs.realpath: 1.0.0
      inflight: 1.0.6
      inherits: 2.0.4
      minimatch: 3.1.2
      once: 1.4.0
      path-is-absolute: 1.0.1

  /graceful-fs@4.2.11:
    resolution: {integrity: sha512-RbJ5/jmFcNNCcDV5o9eTnBLJ/HszWV0P73bc+Ff4nS/rJj+YaS6IGyiOL0VoBYX+l1Wrl3k63h/KrH+nhJ0XvQ==}

  /hardhat-abi-exporter@2.10.1(hardhat@2.14.0):
    resolution: {integrity: sha512-X8GRxUTtebMAd2k4fcPyVnCdPa6dYK4lBsrwzKP5yiSq4i+WadWPIumaLfce53TUf/o2TnLpLOduyO1ylE2NHQ==}
    engines: {node: '>=14.14.0'}
    peerDependencies:
      hardhat: ^2.0.0
    dependencies:
      '@ethersproject/abi': 5.7.0
      delete-empty: 3.0.0
      hardhat: 2.14.0(ts-node@10.9.1)(typescript@5.0.4)
<<<<<<< HEAD
=======
    dev: false
>>>>>>> a8938c80

  /hardhat-deploy@0.11.29:
    resolution: {integrity: sha512-9F+MRFkEocelzB8d+SDDCcTL7edBYAj2S63ldknvfIIBSajeB6q1/jm+dlK1GjcWzAzw7EVoxtjJXzxAxZfZcg==}
    dependencies:
      '@ethersproject/abi': 5.7.0
      '@ethersproject/abstract-signer': 5.7.0
      '@ethersproject/address': 5.7.0
      '@ethersproject/bignumber': 5.7.0
      '@ethersproject/bytes': 5.7.0
      '@ethersproject/constants': 5.7.0
      '@ethersproject/contracts': 5.7.0
      '@ethersproject/providers': 5.7.2
      '@ethersproject/solidity': 5.7.0
      '@ethersproject/transactions': 5.7.0
      '@ethersproject/wallet': 5.7.0
      '@types/qs': 6.9.7
      axios: 0.21.4(debug@4.3.4)
      chalk: 4.1.2
      chokidar: 3.5.3
      debug: 4.3.4(supports-color@8.1.1)
      enquirer: 2.3.6
      ethers: 5.7.2
      form-data: 4.0.0
      fs-extra: 10.1.0
      match-all: 1.2.6
      murmur-128: 0.2.1
      qs: 6.11.2
      zksync-web3: 0.14.3(ethers@5.7.2)
    transitivePeerDependencies:
      - bufferutil
      - supports-color
      - utf-8-validate

  /hardhat@2.14.0(ts-node@10.9.1)(typescript@5.0.4):
    resolution: {integrity: sha512-73jsInY4zZahMSVFurSK+5TNCJTXMv+vemvGia0Ac34Mm19fYp6vEPVGF3sucbumszsYxiTT2TbS8Ii2dsDSoQ==}
    engines: {node: '>=14.0.0'}
    hasBin: true
    peerDependencies:
      ts-node: '*'
      typescript: '*'
    peerDependenciesMeta:
      ts-node:
        optional: true
      typescript:
        optional: true
    dependencies:
      '@ethersproject/abi': 5.7.0
      '@metamask/eth-sig-util': 4.0.1
      '@nomicfoundation/ethereumjs-block': 5.0.1
      '@nomicfoundation/ethereumjs-blockchain': 7.0.1
      '@nomicfoundation/ethereumjs-common': 4.0.1
      '@nomicfoundation/ethereumjs-evm': 2.0.1
      '@nomicfoundation/ethereumjs-rlp': 5.0.1
      '@nomicfoundation/ethereumjs-statemanager': 2.0.1
      '@nomicfoundation/ethereumjs-trie': 6.0.1
      '@nomicfoundation/ethereumjs-tx': 5.0.1
      '@nomicfoundation/ethereumjs-util': 9.0.1
      '@nomicfoundation/ethereumjs-vm': 7.0.1
      '@nomicfoundation/solidity-analyzer': 0.1.1
      '@sentry/node': 5.30.0
      '@types/bn.js': 5.1.1
      '@types/lru-cache': 5.1.1
      abort-controller: 3.0.0
      adm-zip: 0.4.16
      aggregate-error: 3.1.0
      ansi-escapes: 4.3.2
      chalk: 2.4.2
      chokidar: 3.5.3
      ci-info: 2.0.0
      debug: 4.3.4(supports-color@8.1.1)
      enquirer: 2.3.6
      env-paths: 2.2.1
      ethereum-cryptography: 1.2.0
      ethereumjs-abi: 0.6.8
      find-up: 2.1.0
      fp-ts: 1.19.3
      fs-extra: 7.0.1
      glob: 7.2.0
      immutable: 4.3.0
      io-ts: 1.10.4
      keccak: 3.0.3
      lodash: 4.17.21
      mnemonist: 0.38.5
      mocha: 10.2.0
      p-map: 4.0.0
      qs: 6.11.2
      raw-body: 2.5.2
      resolve: 1.17.0
      semver: 6.3.0
      solc: 0.7.3(debug@4.3.4)
      source-map-support: 0.5.21
      stacktrace-parser: 0.1.10
      ts-node: 10.9.1(@types/node@18.16.12)(typescript@5.0.4)
      tsort: 0.0.1
      typescript: 5.0.4
      undici: 5.22.1
      uuid: 8.3.2
      ws: 7.5.9
    transitivePeerDependencies:
      - bufferutil
      - supports-color
      - utf-8-validate

  /has-ansi@2.0.0:
    resolution: {integrity: sha512-C8vBJ8DwUCx19vhm7urhTuUsr4/IyP6l4VzNQDv+ryHQObW3TTTp9yB68WpYgRe2bbaGuZ/se74IqFeVnMnLZg==}
    engines: {node: '>=0.10.0'}
    dependencies:
      ansi-regex: 2.1.1
    dev: true

  /has-flag@3.0.0:
    resolution: {integrity: sha512-sKJf1+ceQBr4SMkvQnBDNDtf4TXpVhVGateu0t918bl30FnbE2m4vNLX+VWe/dpjlb+HugGYzW7uQXH98HPEYw==}
    engines: {node: '>=4'}

  /has-flag@4.0.0:
    resolution: {integrity: sha512-EykJT/Q1KjTWctppgIAgfSO0tKVuZUjhgMr17kqTumMl6Afv3EISleU7qZUzoXDFTAHTDC4NOoG/ZxU3EvlMPQ==}
    engines: {node: '>=8'}

  /has-proto@1.0.1:
    resolution: {integrity: sha512-7qE+iP+O+bgF9clE5+UoBFzE65mlBiVj3tKCrlNQ0Ogwm0BjpT/gK4SlLYDMybDh5I3TCTKnPPa0oMG7JDYrhg==}
    engines: {node: '>= 0.4'}

  /has-symbols@1.0.3:
    resolution: {integrity: sha512-l3LCuF6MgDNwTDKkdYGEihYjt5pRPbEg46rtlmnSPlUbgmB8LOIrKJbYYFBSbnPaJexMKtiPO8hmeRjRz2Td+A==}
    engines: {node: '>= 0.4'}

  /has@1.0.3:
    resolution: {integrity: sha512-f2dvO0VU6Oej7RkWJGrehjbzMAjFp5/VKPp5tTpWIV4JHHZK1/BxbFRtf/siA2SWTe09caDmVtYYzWEIbBS4zw==}
    engines: {node: '>= 0.4.0'}
    dependencies:
      function-bind: 1.1.1

  /hash-base@3.1.0:
    resolution: {integrity: sha512-1nmYp/rhMDiE7AYkDw+lLwlAzz0AntGIe51F3RfFfEqyQ3feY2eI/NcwC6umIQVOASPMsWJLJScWKSSvzL9IVA==}
    engines: {node: '>=4'}
    dependencies:
      inherits: 2.0.4
      readable-stream: 3.6.2
      safe-buffer: 5.2.1

  /hash.js@1.1.7:
    resolution: {integrity: sha512-taOaskGt4z4SOANNseOviYDvjEJinIkRgmp7LbKP2YTTmVxWBl87s/uzK9r+44BclBSp2X7K1hqeNfz9JbBeXA==}
    dependencies:
      inherits: 2.0.4
      minimalistic-assert: 1.0.1

  /he@1.2.0:
    resolution: {integrity: sha512-F/1DnUGPopORZi0ni+CvrCgHQ5FyEAHRLSApuYWMmrbSwoN2Mn/7k+Gl38gJnR7yyDZk6WLXwiGod1JOWNDKGw==}
    hasBin: true

  /hmac-drbg@1.0.1:
    resolution: {integrity: sha512-Tti3gMqLdZfhOQY1Mzf/AanLiqh1WTiJgEj26ZuYQ9fbkLomzGchCws4FyrSd4VkpBfiNhaE1On+lOz894jvXg==}
    dependencies:
      hash.js: 1.1.7
      minimalistic-assert: 1.0.1
      minimalistic-crypto-utils: 1.0.1

  /http-errors@2.0.0:
    resolution: {integrity: sha512-FtwrG/euBzaEjYeRqOgly7G0qviiXoJWnvEH2Z1plBdXgbyjv34pHTSb9zoeHMyDy33+DWy5Wt9Wo+TURtOYSQ==}
    engines: {node: '>= 0.8'}
    dependencies:
      depd: 2.0.0
      inherits: 2.0.4
      setprototypeof: 1.2.0
      statuses: 2.0.1
      toidentifier: 1.0.1

  /https-proxy-agent@5.0.1:
    resolution: {integrity: sha512-dFcAjpTQFgoLMzC2VwU+C/CbS7uRL0lWmxDITmqm7C+7F0Odmj6s9l6alZc6AELXhrnggM2CeWSXHGOdX2YtwA==}
    engines: {node: '>= 6'}
    dependencies:
      agent-base: 6.0.2
      debug: 4.3.4(supports-color@8.1.1)
    transitivePeerDependencies:
      - supports-color

  /iconv-lite@0.4.24:
    resolution: {integrity: sha512-v3MXnZAcvnywkTUEZomIActle7RXXeedOR31wwl7VlyoXO4Qi9arvSenNQWne1TcRwhCL1HwLI21bEqdpj8/rA==}
    engines: {node: '>=0.10.0'}
    dependencies:
      safer-buffer: 2.1.2

  /ieee754@1.2.1:
    resolution: {integrity: sha512-dcyqhDvX1C46lXZcVqCpK+FtMRQVdIMN6/Df5js2zouUsqG7I6sFxitIC+7KYK29KdXOLHdu9zL4sFnoVQnqaA==}

  /immutable@4.3.0:
    resolution: {integrity: sha512-0AOCmOip+xgJwEVTQj1EfiDDOkPmuyllDuTuEX+DDXUgapLAsBIfkg3sxCYyCEA8mQqZrrxPUGjcOQ2JS3WLkg==}

  /imul@1.0.1:
    resolution: {integrity: sha512-WFAgfwPLAjU66EKt6vRdTlKj4nAgIDQzh29JonLa4Bqtl6D8JrIMvWjCnx7xEjVNmP3U0fM5o8ZObk7d0f62bA==}
    engines: {node: '>=0.10.0'}

  /indent-string@4.0.0:
    resolution: {integrity: sha512-EdDDZu4A2OyIK7Lr/2zG+w5jmbuk1DVBnEwREQvBzspBJkCEbRa8GxU1lghYcaGJCnRWibjDXlq779X1/y5xwg==}
    engines: {node: '>=8'}

  /inflight@1.0.6:
    resolution: {integrity: sha512-k92I/b08q4wvFscXCLvqfsHCrjrF7yiXsQuIVvVE7N82W3+aqpzuUdBbfhWcy/FZR3/4IgflMgKLOsvPDrGCJA==}
    dependencies:
      once: 1.4.0
      wrappy: 1.0.2

  /inherits@2.0.4:
    resolution: {integrity: sha512-k/vGaX4/Yla3WzyMCvTQOXYeIHvqOKtnqBduzTHpzpQZzAskKMhZ2K+EnBiSM9zGSoIFeMpXKxa4dYeZIQqewQ==}

  /io-ts@1.10.4:
    resolution: {integrity: sha512-b23PteSnYXSONJ6JQXRAlvJhuw8KOtkqa87W4wDtvMrud/DTJd5X+NpOOI+O/zZwVq6v0VLAaJ+1EDViKEuN9g==}
    dependencies:
      fp-ts: 1.19.3

  /is-binary-path@2.1.0:
    resolution: {integrity: sha512-ZMERYes6pDydyuGidse7OsHxtbI7WVeUEozgR/g7rd0xUimYNlvZRE/K2MgZTjWy725IfelLeVcEM97mmtRGXw==}
    engines: {node: '>=8'}
    dependencies:
      binary-extensions: 2.2.0

  /is-buffer@2.0.5:
    resolution: {integrity: sha512-i2R6zNFDwgEHJyQUtJEk0XFi1i0dPFn/oqjK3/vPCcDeJvW5NQ83V8QbicfF1SupOaB0h8ntgBC2YiE7dfyctQ==}
    engines: {node: '>=4'}

  /is-extglob@2.1.1:
    resolution: {integrity: sha512-SbKbANkN603Vi4jEZv49LeVJMn4yGwsbzZworEoyEiutsN3nJYdbO36zfhGJ6QEDpOZIFkDtnq5JRxmvl3jsoQ==}
    engines: {node: '>=0.10.0'}

  /is-fullwidth-code-point@3.0.0:
    resolution: {integrity: sha512-zymm5+u+sCsSWyD9qNaejV3DFvhCKclKdizYaJUuHA83RLjb7nSuGnddCHGv0hk+KY7BMAlsWeK4Ueg6EV6XQg==}
    engines: {node: '>=8'}

  /is-glob@4.0.3:
    resolution: {integrity: sha512-xelSayHH36ZgE7ZWhli7pW34hNbNl8Ojv5KVmkJD4hBdD3th8Tfk9vYasLM+mXWOZhFkgZfxhLSnrwRr4elSSg==}
    engines: {node: '>=0.10.0'}
    dependencies:
      is-extglob: 2.1.1

  /is-hex-prefixed@1.0.0:
    resolution: {integrity: sha512-WvtOiug1VFrE9v1Cydwm+FnXd3+w9GaeVUss5W4v/SLy3UW00vP+6iNF2SdnfiBoLy4bTqVdkftNGTUeOFVsbA==}
    engines: {node: '>=6.5.0', npm: '>=3'}

  /is-number@7.0.0:
    resolution: {integrity: sha512-41Cifkg6e8TylSpdtTpeLVMqvSBEVzTttHvERD741+pnZ8ANv0004MRL43QKPDlK9cGvNp6NZWZUBlbGXYxxng==}
    engines: {node: '>=0.12.0'}

  /is-plain-obj@2.1.0:
    resolution: {integrity: sha512-YWnfyRwxL/+SsrWYfOpUtz5b3YD+nyfkHvjbcanzk8zgyO4ASD67uVMRt8k5bM4lLMDnXfriRhOpemw+NfT1eA==}
    engines: {node: '>=8'}

  /is-unicode-supported@0.1.0:
    resolution: {integrity: sha512-knxG2q4UC3u8stRGyAVJCOdxFmv5DZiRcdlIaAQXAbSfJya+OhopNotLQrstBhququ4ZpuKbDc/8S6mgXgPFPw==}
    engines: {node: '>=10'}

  /js-sdsl@4.4.0:
    resolution: {integrity: sha512-FfVSdx6pJ41Oa+CF7RDaFmTnCaFhua+SNYQX74riGOpl96x+2jQCqEfQ2bnXu/5DPCqlRuiqyvTJM0Qjz26IVg==}

  /js-sha3@0.8.0:
    resolution: {integrity: sha512-gF1cRrHhIzNfToc802P800N8PpXS+evLLXfsVpowqmAFR9uwbi89WvXg2QspOmXL8QL86J4T1EpFu+yUkwJY3Q==}

  /js-yaml@4.1.0:
    resolution: {integrity: sha512-wpxZs9NoxZaJESJGIZTyDEaYpl0FKSA+FB9aJiyemKhMwkxQg63h4T1KJgUGHpTqPDNRcmmYLugrRjJlBtWvRA==}
    hasBin: true
    dependencies:
      argparse: 2.0.1

  /jsonfile@2.4.0:
    resolution: {integrity: sha512-PKllAqbgLgxHaj8TElYymKCAgrASebJrWpTnEkOaTowt23VKXXN0sUeriJ+eh7y6ufb/CC5ap11pz71/cM0hUw==}
    optionalDependencies:
      graceful-fs: 4.2.11

  /jsonfile@4.0.0:
    resolution: {integrity: sha512-m6F1R3z8jjlf2imQHS2Qez5sjKWQzbuuhuJ/FKYFRZvPE3PuHcSMVZzfsLhGVOkfd20obL5SWEBew5ShlquNxg==}
    optionalDependencies:
      graceful-fs: 4.2.11

  /jsonfile@6.1.0:
    resolution: {integrity: sha512-5dgndWOriYSm5cnYaJNhalLNDKOqFwyDB/rr1E9ZsGciGvKPs8R2xYGCacuf3z6K1YKDz182fd+fY3cn3pMqXQ==}
    dependencies:
      universalify: 2.0.0
    optionalDependencies:
      graceful-fs: 4.2.11

  /keccak@3.0.3:
    resolution: {integrity: sha512-JZrLIAJWuZxKbCilMpNz5Vj7Vtb4scDG3dMXLOsbzBmQGyjwE61BbW7bJkfKKCShXiQZt3T6sBgALRtmd+nZaQ==}
    engines: {node: '>=10.0.0'}
    requiresBuild: true
    dependencies:
      node-addon-api: 2.0.2
      node-gyp-build: 4.6.0
      readable-stream: 3.6.2

  /klaw@1.3.1:
    resolution: {integrity: sha512-TED5xi9gGQjGpNnvRWknrwAB1eL5GciPfVFOt3Vk1OJCVDQbzuSfrF3hkUQKlsgKrG1F+0t5W0m+Fje1jIt8rw==}
    optionalDependencies:
      graceful-fs: 4.2.11

  /level-supports@4.0.1:
    resolution: {integrity: sha512-PbXpve8rKeNcZ9C1mUicC9auIYFyGpkV9/i6g76tLgANwWhtG2v7I4xNBUlkn3lE2/dZF3Pi0ygYGtLc4RXXdA==}
    engines: {node: '>=12'}

  /level-transcoder@1.0.1:
    resolution: {integrity: sha512-t7bFwFtsQeD8cl8NIoQ2iwxA0CL/9IFw7/9gAjOonH0PWTTiRfY7Hq+Ejbsxh86tXobDQ6IOiddjNYIfOBs06w==}
    engines: {node: '>=12'}
    dependencies:
      buffer: 6.0.3
      module-error: 1.0.2

  /level@8.0.0:
    resolution: {integrity: sha512-ypf0jjAk2BWI33yzEaaotpq7fkOPALKAgDBxggO6Q9HGX2MRXn0wbP1Jn/tJv1gtL867+YOjOB49WaUF3UoJNQ==}
    engines: {node: '>=12'}
    dependencies:
      browser-level: 1.0.1
      classic-level: 1.3.0

  /locate-path@2.0.0:
    resolution: {integrity: sha512-NCI2kiDkyR7VeEKm27Kda/iQHyKJe1Bu0FlTbYp3CqJu+9IFe9bLyAjMxf5ZDDbEg+iMPzB5zYyUTSm8wVTKmA==}
    engines: {node: '>=4'}
    dependencies:
      p-locate: 2.0.0
      path-exists: 3.0.0

  /locate-path@6.0.0:
    resolution: {integrity: sha512-iPZK6eYjbxRu3uB4/WZ3EsEIMJFMqAoopl3R+zuq0UjcAm/MO6KCweDgPfP3elTztoKP3KtnVHxTn2NHBSDVUw==}
    engines: {node: '>=10'}
    dependencies:
      p-locate: 5.0.0

  /lodash.camelcase@4.3.0:
    resolution: {integrity: sha512-TwuEnCnxbc3rAvhf/LbG7tJUDzhqXyFnv3dtzLOPgCG/hODL7WFnsbwktkD7yUV0RrreP/l1PALq/YSg6VvjlA==}
    dev: true

  /lodash@4.17.21:
    resolution: {integrity: sha512-v2kDEe57lecTulaDIuNTPy3Ry4gLGJ6Z1O3vE1krgXZNrsQ+LFTGHVxVjcXPs17LhbZVGedAJv8XZ1tvj5FvSg==}

  /log-symbols@4.1.0:
    resolution: {integrity: sha512-8XPvpAA8uyhfteu8pIvQxpJZ7SYYdpUivZpGy6sFsBuKRY/7rQGavedeB8aK+Zkyq6upMFVL/9AW6vOYzfRyLg==}
    engines: {node: '>=10'}
    dependencies:
      chalk: 4.1.2
      is-unicode-supported: 0.1.0

  /loupe@2.3.6:
    resolution: {integrity: sha512-RaPMZKiMy8/JruncMU5Bt6na1eftNoo++R4Y+N2FrxkDVTrGvcyzFTsaGif4QTeKESheMGegbhw6iUAq+5A8zA==}
    dependencies:
      get-func-name: 2.0.0
    dev: true

  /lru-cache@5.1.1:
    resolution: {integrity: sha512-KpNARQA3Iwv+jTA0utUVVbrh+Jlrr1Fv0e56GGzAFOXN7dk/FviaDW8LHmK52DlcH4WP2n6gI8vN1aesBFgo9w==}
    dependencies:
      yallist: 3.1.1

  /lru_map@0.3.3:
    resolution: {integrity: sha512-Pn9cox5CsMYngeDbmChANltQl+5pi6XmTrraMSzhPmMBbmgcxmqWry0U3PGapCU1yB4/LqCcom7qhHZiF/jGfQ==}

  /make-error@1.3.6:
    resolution: {integrity: sha512-s8UhlNe7vPKomQhC1qFelMokr/Sc3AgNbso3n74mVPA5LTZwkB9NlXf4XPamLxJE8h0gh73rM94xvwRT2CVInw==}

  /match-all@1.2.6:
    resolution: {integrity: sha512-0EESkXiTkWzrQQntBu2uzKvLu6vVkUGz40nGPbSZuegcfE5UuSzNjLaIu76zJWuaT/2I3Z/8M06OlUOZLGwLlQ==}

  /mcl-wasm@0.7.9:
    resolution: {integrity: sha512-iJIUcQWA88IJB/5L15GnJVnSQJmf/YaxxV6zRavv83HILHaJQb6y0iFyDMdDO0gN8X37tdxmAOrH/P8B6RB8sQ==}
    engines: {node: '>=8.9.0'}

  /md5.js@1.3.5:
    resolution: {integrity: sha512-xitP+WxNPcTTOgnTJcrhM0xvdPepipPSf3I8EIpGKeFLjt3PlJLIDG3u8EX53ZIubkb+5U2+3rELYpEhHhzdkg==}
    dependencies:
      hash-base: 3.1.0
      inherits: 2.0.4
      safe-buffer: 5.2.1

  /memory-level@1.0.0:
    resolution: {integrity: sha512-UXzwewuWeHBz5krr7EvehKcmLFNoXxGcvuYhC41tRnkrTbJohtS7kVn9akmgirtRygg+f7Yjsfi8Uu5SGSQ4Og==}
    engines: {node: '>=12'}
    dependencies:
      abstract-level: 1.0.3
      functional-red-black-tree: 1.0.1
      module-error: 1.0.2

  /memorystream@0.3.1:
    resolution: {integrity: sha512-S3UwM3yj5mtUSEfP41UZmt/0SCoVYUcU1rkXv+BQ5Ig8ndL4sPoJNBUJERafdPb5jjHJGuMgytgKvKIf58XNBw==}
    engines: {node: '>= 0.10.0'}

  /mime-db@1.52.0:
    resolution: {integrity: sha512-sPU4uV7dYlvtWJxwwxHD0PuihVNiE7TyAbQ5SWxDCB9mUYvOgroQOwYQQOKPJ8CIbE+1ETVlOoK1UC2nU3gYvg==}
    engines: {node: '>= 0.6'}

  /mime-types@2.1.35:
    resolution: {integrity: sha512-ZDY+bPm5zTTF+YpCrAU9nK0UgICYPT0QtT1NZWFv4s++TNkcgVaT0g6+4R2uI4MjQjzysHB1zxuWL50hzaeXiw==}
    engines: {node: '>= 0.6'}
    dependencies:
      mime-db: 1.52.0

  /minimalistic-assert@1.0.1:
    resolution: {integrity: sha512-UtJcAD4yEaGtjPezWuO9wC4nwUnVH/8/Im3yEHQP4b67cXlD/Qr9hdITCU1xDbSEXg2XKNaP8jsReV7vQd00/A==}

  /minimalistic-crypto-utils@1.0.1:
    resolution: {integrity: sha512-JIYlbt6g8i5jKfJ3xz7rF0LXmv2TkDxBLUkiBeZ7bAx4GnnNMr8xFpGnOxn6GhTEHx3SjRrZEoU+j04prX1ktg==}

  /minimatch@3.1.2:
    resolution: {integrity: sha512-J7p63hRiAjw1NDEww1W7i37+ByIrOWO5XQQAzZ3VOcL0PNybwpfmV/N05zFAzwQ9USyEcX6t3UO+K5aqBQOIHw==}
    dependencies:
      brace-expansion: 1.1.11

  /minimatch@5.0.1:
    resolution: {integrity: sha512-nLDxIFRyhDblz3qMuq+SoRZED4+miJ/G+tdDrjkkkRnjAsBexeGpgjLEQ0blJy7rHhR2b93rhQY4SvyWu9v03g==}
    engines: {node: '>=10'}
    dependencies:
      brace-expansion: 2.0.1

  /minimist@0.0.8:
    resolution: {integrity: sha512-miQKw5Hv4NS1Psg2517mV4e4dYNaO3++hjAvLOAzKqZ61rH8NS1SK+vbfBWZ5PY/Me/bEWhUwqMghEW5Fb9T7Q==}
    dev: true

  /minimist@1.2.8:
    resolution: {integrity: sha512-2yyAR8qBkN3YuheJanUpWC5U3bb5osDywNB8RzDVlDwDHbocAJveqqj1u8+SVD7jkWT4yvsHCpWqqWqAxb0zCA==}

  /mkdirp@1.0.4:
    resolution: {integrity: sha512-vVqVZQyf3WLx2Shd0qJ9xuvqgAyKPLAiqITEtqW0oIUjzo3PePDd6fW9iFz30ef7Ysp/oiWqbhszeGWW2T6Gzw==}
    engines: {node: '>=10'}
    hasBin: true
    dev: true

  /mnemonist@0.38.5:
    resolution: {integrity: sha512-bZTFT5rrPKtPJxj8KSV0WkPyNxl72vQepqqVUAW2ARUpUSF2qXMB6jZj7hW5/k7C1rtpzqbD/IIbJwLXUjCHeg==}
    dependencies:
      obliterator: 2.0.4

  /mocha-reporter@0.1.1:
    resolution: {integrity: sha512-IalTpRxbFY0kDYoLfsuztXX0WtfKgW9uEeOpgc2XS11XU3iaEUsl0D81qzQv2+mctzQucPq9FYLAlaopl6vqFw==}
    dependencies:
      chalk: 1.1.3
      format-error: 1.0.0
      strip-ansi: 3.0.1
    dev: true

  /mocha@10.2.0:
    resolution: {integrity: sha512-IDY7fl/BecMwFHzoqF2sg/SHHANeBoMMXFlS9r0OXKDssYE1M5O43wUY/9BVPeIvfH2zmEbBfseqN9gBQZzXkg==}
    engines: {node: '>= 14.0.0'}
    hasBin: true
    dependencies:
      ansi-colors: 4.1.1
      browser-stdout: 1.3.1
      chokidar: 3.5.3
      debug: 4.3.4(supports-color@8.1.1)
      diff: 5.0.0
      escape-string-regexp: 4.0.0
      find-up: 5.0.0
      glob: 7.2.0
      he: 1.2.0
      js-yaml: 4.1.0
      log-symbols: 4.1.0
      minimatch: 5.0.1
      ms: 2.1.3
      nanoid: 3.3.3
      serialize-javascript: 6.0.0
      strip-json-comments: 3.1.1
      supports-color: 8.1.1
      workerpool: 6.2.1
      yargs: 16.2.0
      yargs-parser: 20.2.4
      yargs-unparser: 2.0.0

  /module-error@1.0.2:
    resolution: {integrity: sha512-0yuvsqSCv8LbaOKhnsQ/T5JhyFlCYLPXK3U2sgV10zoKQwzs/MyfuQUOZQ1V/6OCOJsK/TRgNVrPuPDqtdMFtA==}
    engines: {node: '>=10'}

  /ms@2.1.2:
    resolution: {integrity: sha512-sGkPx+VjMtmA6MX27oA4FBFELFCZZ4S4XqeGOXCv68tT+jb3vk/RyaKWP0PTKyWtmLSM0b+adUTEvbs1PEaH2w==}

  /ms@2.1.3:
    resolution: {integrity: sha512-6FlzubTLZG3J2a/NVCAleEhjzq5oxgHyaCU9yYXvcLsvoVaHJq/s5xXI6/XXP6tz7R9xAOtHnSO/tXtF3WRTlA==}

  /murmur-128@0.2.1:
    resolution: {integrity: sha512-WseEgiRkI6aMFBbj8Cg9yBj/y+OdipwVC7zUo3W2W1JAJITwouUOtpqsmGSg67EQmwwSyod7hsVsWY5LsrfQVg==}
    dependencies:
      encode-utf8: 1.0.3
      fmix: 0.1.0
      imul: 1.0.1

  /nanoid@3.3.3:
    resolution: {integrity: sha512-p1sjXuopFs0xg+fPASzQ28agW1oHD7xDsd9Xkf3T15H3c/cifrFHVwrh74PdoklAPi+i7MdRsE47vm2r6JoB+w==}
    engines: {node: ^10 || ^12 || ^13.7 || ^14 || >=15.0.1}
    hasBin: true

  /napi-macros@2.2.2:
    resolution: {integrity: sha512-hmEVtAGYzVQpCKdbQea4skABsdXW4RUh5t5mJ2zzqowJS2OyXZTU1KhDVFhx+NlWZ4ap9mqR9TcDO3LTTttd+g==}

  /node-addon-api@2.0.2:
    resolution: {integrity: sha512-Ntyt4AIXyaLIuMHF6IOoTakB3K+RWxwtsHNRxllEoA6vPwP9o4866g6YWDLUdnucilZhmkxiHwHr11gAENw+QA==}

  /node-gyp-build@4.6.0:
    resolution: {integrity: sha512-NTZVKn9IylLwUzaKjkas1e4u2DLNcV4rdYagA4PWdPwW87Bi7z+BznyKSRwS/761tV/lzCGXplWsiaMjLqP2zQ==}
    hasBin: true

  /normalize-path@3.0.0:
    resolution: {integrity: sha512-6eZs5Ls3WtCisHWp9S2GUy8dqkpGi4BVSz3GaqiE6ezub0512ESztXUwUB6C6IKbQkY2Pnb/mD4WYojCRwcwLA==}
    engines: {node: '>=0.10.0'}

  /object-inspect@1.12.3:
    resolution: {integrity: sha512-geUvdk7c+eizMNUDkRpW1wJwgfOiOeHbxBR/hLXK1aT6zmVSO0jsQcs7fj6MGw89jC/cjGfLcNOrtMYtGqm81g==}

  /obliterator@2.0.4:
    resolution: {integrity: sha512-lgHwxlxV1qIg1Eap7LgIeoBWIMFibOjbrYPIPJZcI1mmGAI2m3lNYpK12Y+GBdPQ0U1hRwSord7GIaawz962qQ==}

  /once@1.4.0:
    resolution: {integrity: sha512-lNaJgI+2Q5URQBkccEKHTQOPaXdUxnZZElQTZY0MFUAuaEqe1E+Nyvgdz/aIyNi6Z9MzO5dv1H8n58/GELp3+w==}
    dependencies:
      wrappy: 1.0.2

  /os-tmpdir@1.0.2:
    resolution: {integrity: sha512-D2FR03Vir7FIu45XBY20mTb+/ZSWB00sjU9jdQXt83gDrI4Ztz5Fs7/yy74g2N5SVQY4xY1qDr4rNddwYRVX0g==}
    engines: {node: '>=0.10.0'}

  /p-limit@1.3.0:
    resolution: {integrity: sha512-vvcXsLAJ9Dr5rQOPk7toZQZJApBl2K4J6dANSsEuh6QI41JYcsS/qhTGa9ErIUUgK3WNQoJYvylxvjqmiqEA9Q==}
    engines: {node: '>=4'}
    dependencies:
      p-try: 1.0.0

  /p-limit@3.1.0:
    resolution: {integrity: sha512-TYOanM3wGwNGsZN2cVTYPArw454xnXj5qmWF1bEoAc4+cU/ol7GVh7odevjp1FNHduHc3KZMcFduxU5Xc6uJRQ==}
    engines: {node: '>=10'}
    dependencies:
      yocto-queue: 0.1.0

  /p-locate@2.0.0:
    resolution: {integrity: sha512-nQja7m7gSKuewoVRen45CtVfODR3crN3goVQ0DDZ9N3yHxgpkuBhZqsaiotSQRrADUrne346peY7kT3TSACykg==}
    engines: {node: '>=4'}
    dependencies:
      p-limit: 1.3.0

  /p-locate@5.0.0:
    resolution: {integrity: sha512-LaNjtRWUBY++zB5nE/NwcaoMylSPk+S+ZHNB1TzdbMJMny6dynpAGt7X/tl/QYq3TIeE6nxHppbo2LGymrG5Pw==}
    engines: {node: '>=10'}
    dependencies:
      p-limit: 3.1.0

  /p-map@4.0.0:
    resolution: {integrity: sha512-/bjOqmgETBYB5BoEeGVea8dmvHb2m9GLy1E9W43yeyfP6QQCZGFNa+XRceJEuDB6zqr+gKpIAmlLebMpykw/MQ==}
    engines: {node: '>=10'}
    dependencies:
      aggregate-error: 3.1.0

  /p-try@1.0.0:
    resolution: {integrity: sha512-U1etNYuMJoIz3ZXSrrySFjsXQTWOx2/jdi86L+2pRvph/qMKL6sbcCYdH23fqsbm8TH2Gn0OybpT4eSFlCVHww==}
    engines: {node: '>=4'}

  /path-exists@3.0.0:
    resolution: {integrity: sha512-bpC7GYwiDYQ4wYLe+FA8lhRjhQCMcQGuSgGGqDkg/QerRWw9CmGRT0iSOVRSZJ29NMLZgIzqaljJ63oaL4NIJQ==}
    engines: {node: '>=4'}

  /path-exists@4.0.0:
    resolution: {integrity: sha512-ak9Qy5Q7jYb2Wwcey5Fpvg2KoAc/ZIhLSLOSBmRmygPsGwkVVt0fZa0qrtMz+m6tJTAHfZQ8FnmB4MG4LWy7/w==}
    engines: {node: '>=8'}

  /path-is-absolute@1.0.1:
    resolution: {integrity: sha512-AVbw3UJ2e9bq64vSaS9Am0fje1Pa8pbGqTTsmXfaIiMpnr5DlDhfJOuLj9Sf95ZPVDAUerDfEk88MPmPe7UCQg==}
    engines: {node: '>=0.10.0'}

  /path-parse@1.0.7:
    resolution: {integrity: sha512-LDJzPVEEEPR+y48z93A0Ed0yXb8pAByGWo/k5YYdYgpY2/2EsOsksJrq7lOHxryrVOn1ejG6oAp8ahvOIQD8sw==}

  /path-starts-with@2.0.0:
    resolution: {integrity: sha512-3UHTHbJz5+NLkPafFR+2ycJOjoc4WV2e9qCZCnm71zHiWaFrm1XniLVTkZXvaRgxr1xFh9JsTdicpH2yM03nLA==}
    engines: {node: '>=8'}

  /pathval@1.1.1:
    resolution: {integrity: sha512-Dp6zGqpTdETdR63lehJYPeIOqpiNBNtc7BpWSLrOje7UaIsE5aY92r/AunQA7rsXvet3lrJ3JnZX29UPTKXyKQ==}
    dev: true

  /pbkdf2@3.1.2:
    resolution: {integrity: sha512-iuh7L6jA7JEGu2WxDwtQP1ddOpaJNC4KlDEFfdQajSGgGPNi4OyDc2R7QnbY2bR9QjBVGwgvTdNJZoE7RaxUMA==}
    engines: {node: '>=0.12'}
    dependencies:
      create-hash: 1.2.0
      create-hmac: 1.1.7
      ripemd160: 2.0.2
      safe-buffer: 5.2.1
      sha.js: 2.4.11

  /picomatch@2.3.1:
    resolution: {integrity: sha512-JU3teHTNjmE2VCGFzuY8EXzCDVwEqB2a8fsIvwaStHhAWJEeVd1o1QD80CU6+ZdEXXSLbSsuLwJjkCBWqRQUVA==}
    engines: {node: '>=8.6'}

  /postgres@3.3.4:
    resolution: {integrity: sha512-XVu0+d/Y56pl2lSaf0c7V19AhAEfpVrhID1IENWN8nf0xch6hFq6dAov5dtUX6ZD46wfr1TxvLhxLtV8WnNsOg==}

  /prettier@2.8.8:
    resolution: {integrity: sha512-tdN8qQGvNjw4CHbY+XXk0JgCXn9QiF21a55rBe5LJAU+kDyC4WQn4+awm2Xfk2lQMk5fKup9XgzTZtGkjBdP9Q==}
    engines: {node: '>=10.13.0'}
    hasBin: true
    dev: true

  /prettyjson@0.13.0:
    resolution: {integrity: sha512-2Xxzvp26vxYCOCOqGTN1NMdyENjvGOzoKtk6N7F+JrvIlMGJDA6+237ezTweR9JgYAEg+sIJ7q07yZTXS/7ENA==}
    engines: {node: '>= 0.10.0 < 0.12.0'}
    hasBin: true
    dependencies:
      colors: 0.6.2
      minimist: 0.0.8
    dev: true

  /qs@6.11.2:
    resolution: {integrity: sha512-tDNIz22aBzCDxLtVH++VnTfzxlfeK5CbqohpSqpJgj1Wg/cQbStNAz3NuqCs5vV+pjBsK4x4pN9HlVh7rcYRiA==}
    engines: {node: '>=0.6'}
    dependencies:
      side-channel: 1.0.4

  /queue-microtask@1.2.3:
    resolution: {integrity: sha512-NuaNSa6flKT5JaSYQzJok04JzTL1CA6aGhv5rfLW3PgqA+M2ChpZQnAC8h8i4ZFkBS8X5RqkDBHA7r4hej3K9A==}

  /randombytes@2.1.0:
    resolution: {integrity: sha512-vYl3iOX+4CKUWuxGi9Ukhie6fsqXqS9FE2Zaic4tNFD2N2QQaXOMFbuKK4QmDHC0JO6B1Zp41J0LpT0oR68amQ==}
    dependencies:
      safe-buffer: 5.2.1

  /raw-body@2.5.2:
    resolution: {integrity: sha512-8zGqypfENjCIqGhgXToC8aB2r7YrBX+AQAfIPs/Mlk+BtPTztOvTS01NRW/3Eh60J+a48lt8qsCzirQ6loCVfA==}
    engines: {node: '>= 0.8'}
    dependencies:
      bytes: 3.1.2
      http-errors: 2.0.0
      iconv-lite: 0.4.24
      unpipe: 1.0.0

  /readable-stream@3.6.2:
    resolution: {integrity: sha512-9u/sniCrY3D5WdsERHzHE4G2YCXqoG5FTHUiCC4SIbr6XcLZBY05ya9EKjYek9O5xOAwjGq+1JdGBAS7Q9ScoA==}
    engines: {node: '>= 6'}
    dependencies:
      inherits: 2.0.4
      string_decoder: 1.3.0
      util-deprecate: 1.0.2

  /readdirp@3.6.0:
    resolution: {integrity: sha512-hOS089on8RduqdbhvQ5Z37A0ESjsqz6qnRcffsMU3495FuTdqSm+7bhJ29JvIOsBDEEnan5DPu9t3To9VRlMzA==}
    engines: {node: '>=8.10.0'}
    dependencies:
      picomatch: 2.3.1

  /reduce-flatten@2.0.0:
    resolution: {integrity: sha512-EJ4UNY/U1t2P/2k6oqotuX2Cc3T6nxJwsM0N0asT7dhrtH1ltUxDn4NalSYmPE2rCkVpcf/X6R0wDwcFpzhd4w==}
    engines: {node: '>=6'}
    dev: true

  /require-directory@2.1.1:
    resolution: {integrity: sha512-fGxEI7+wsG9xrvdjsrlmL22OMTTiHRwAMroiEeMgq8gzoLC/PQr7RsRDSTLUg/bZAZtF+TVIkHc6/4RIKrui+Q==}
    engines: {node: '>=0.10.0'}

  /require-from-string@2.0.2:
    resolution: {integrity: sha512-Xf0nWe6RseziFMu+Ap9biiUbmplq6S9/p+7w7YXP/JBHhrUDDUhwa+vANyubuqfZWTveU//DYVGsDG7RKL/vEw==}
    engines: {node: '>=0.10.0'}

  /rescript-envsafe@1.4.0(rescript-struct@4.1.1)(rescript@10.1.4):
    resolution: {integrity: sha512-WgaRoZPP1RE/qk9mPsTNSzxz0GlyjrwVOssOSu4lahpueXu/7ogK4TGwi5AiV/7ol+5RplTlKwxhNYOPOqrTIg==}
    peerDependencies:
      rescript: 10.1.x
      rescript-struct: 4.1.x
    dependencies:
      rescript: 10.1.4
      rescript-struct: 4.1.1(rescript@10.1.4)
    dev: false

  /rescript-struct@4.1.1(rescript@10.1.4):
    resolution: {integrity: sha512-LmlFhnAMeQEGZhQJoEC8Mk/P0GgEWVawmQB2fbV9+ILzyTSESogKS2NtP6jd3/82joG5Nxon6Ml0SjpQqVHYhA==}
    peerDependencies:
      rescript: 10.1.x || ~11.0.0-alpha
    dependencies:
      rescript: 10.1.4
    dev: false

  /rescript@10.1.4:
    resolution: {integrity: sha512-FFKlS9AG/XrLepWsyw7B+A9DtQBPWEPDPDKghV831Y2KGbie+eeFBOS0xtRHp0xbt7S0N2Dm6hhX+kTZQ/3Ybg==}
    hasBin: true
    requiresBuild: true

  /resolve@1.17.0:
    resolution: {integrity: sha512-ic+7JYiV8Vi2yzQGFWOkiZD5Z9z7O2Zhm9XMaTxdJExKasieFCr+yXZ/WmXsckHiKl12ar0y6XiXDx3m4RHn1w==}
    dependencies:
      path-parse: 1.0.7

  /rimraf@2.7.1:
    resolution: {integrity: sha512-uWjbaKIK3T1OSVptzX7Nl6PvQ3qAGtKEtVRjRuazjfL3Bx5eI409VZSqgND+4UNnmzLVdPj9FqFJNPqBZFve4w==}
    hasBin: true
    dependencies:
      glob: 7.2.3

  /ripemd160@2.0.2:
    resolution: {integrity: sha512-ii4iagi25WusVoiC4B4lq7pbXfAp3D9v5CwfkY33vffw2+pkDjY1D8GaN7spsxvCSx8dkPqOZCEZyfxcmJG2IA==}
    dependencies:
      hash-base: 3.1.0
      inherits: 2.0.4

  /rlp@2.2.7:
    resolution: {integrity: sha512-d5gdPmgQ0Z+AklL2NVXr/IoSjNZFfTVvQWzL/AM2AOcSzYP2xjlb0AC8YyCLc41MSNf6P6QVtjgPdmVtzb+4lQ==}
    hasBin: true
    dependencies:
      bn.js: 5.2.1

  /run-parallel-limit@1.1.0:
    resolution: {integrity: sha512-jJA7irRNM91jaKc3Hcl1npHsFLOXOoTkPCUL1JEa1R82O2miplXXRaGdjW/KM/98YQWDhJLiSs793CnXfblJUw==}
    dependencies:
      queue-microtask: 1.2.3

  /rustbn.js@0.2.0:
    resolution: {integrity: sha512-4VlvkRUuCJvr2J6Y0ImW7NvTCriMi7ErOAqWk1y69vAdoNIzCF3yPmgeNzx+RQTLEDFq5sHfscn1MwHxP9hNfA==}

  /safe-buffer@5.1.2:
    resolution: {integrity: sha512-Gd2UZBJDkXlY7GbJxfsE8/nvKkUEU1G38c1siN6QP6a9PT9MmHB8GnpscSmMJSoF8LOIrt8ud/wPtojys4G6+g==}

  /safe-buffer@5.2.1:
    resolution: {integrity: sha512-rp3So07KcdmmKbGvgaNxQSJr7bGVSVk5S9Eq1F+ppbRo70+YeaDxkw5Dd8NPN+GD6bjnYm2VuPuCXmpuYvmCXQ==}

  /safer-buffer@2.1.2:
    resolution: {integrity: sha512-YZo3K82SD7Riyi0E1EQPojLz7kpepnSQI9IyPbHHg1XXXevb5dJI7tpyN2ADxGcQbHG7vcyRHk0cbwqcQriUtg==}

  /scrypt-js@3.0.1:
    resolution: {integrity: sha512-cdwTTnqPu0Hyvf5in5asVdZocVDTNRmR7XEcJuIzMjJeSHybHl7vpB66AzwTaIg6CLSbtjcxc8fqcySfnTkccA==}

  /secp256k1@4.0.3:
    resolution: {integrity: sha512-NLZVf+ROMxwtEj3Xa562qgv2BK5e2WNmXPiOdVIPLgs6lyTzMvBq0aWTYMI5XCP9jZMVKOcqZLw/Wc4vDkuxhA==}
    engines: {node: '>=10.0.0'}
    requiresBuild: true
    dependencies:
      elliptic: 6.5.4
      node-addon-api: 2.0.2
      node-gyp-build: 4.6.0

  /semver@5.7.1:
    resolution: {integrity: sha512-sauaDf/PZdVgrLTNYHRtpXa1iRiKcaebiKQ1BJdpQlWH2lCvexQdX55snPFyK7QzpudqbCI0qXFfOasHdyNDGQ==}
    hasBin: true

  /semver@6.3.0:
    resolution: {integrity: sha512-b39TBaTSfV6yBrapU89p5fKekE2m/NwnDocOVruQFS1/veMgdzuPcnOM34M6CwxW8jH/lxEa5rBoDeUwu5HHTw==}
    hasBin: true

  /serialize-javascript@6.0.0:
    resolution: {integrity: sha512-Qr3TosvguFt8ePWqsvRfrKyQXIiW+nGbYpy8XK24NQHE83caxWt+mIymTT19DGFbNWNLfEwsrkSmN64lVWB9ag==}
    dependencies:
      randombytes: 2.1.0

  /setimmediate@1.0.5:
    resolution: {integrity: sha512-MATJdZp8sLqDl/68LfQmbP8zKPLQNV6BIZoIgrscFDQ+RsvK/BxeDQOgyxKKoh0y/8h3BqVFnCqQ/gd+reiIXA==}

  /setprototypeof@1.2.0:
    resolution: {integrity: sha512-E5LDX7Wrp85Kil5bhZv46j8jOeboKq5JMmYM3gVGdGH8xFpPWXUMsNrlODCrkoxMEeNi/XZIwuRvY4XNwYMJpw==}

  /sha.js@2.4.11:
    resolution: {integrity: sha512-QMEp5B7cftE7APOjk5Y6xgrbWu+WkLVQwk8JNjZ8nKRciZaByEW6MubieAiToS7+dwvrjGhH8jRXz3MVd0AYqQ==}
    hasBin: true
    dependencies:
      inherits: 2.0.4
      safe-buffer: 5.2.1

  /side-channel@1.0.4:
    resolution: {integrity: sha512-q5XPytqFEIKHkGdiMIrY10mvLRvnQh42/+GoBlFW3b2LXLE2xxJpZFdm94we0BaoV3RwJyGqg5wS7epxTv0Zvw==}
    dependencies:
      call-bind: 1.0.2
      get-intrinsic: 1.2.1
      object-inspect: 1.12.3

  /solc@0.7.3(debug@4.3.4):
    resolution: {integrity: sha512-GAsWNAjGzIDg7VxzP6mPjdurby3IkGCjQcM8GFYZT6RyaoUZKmMU6Y7YwG+tFGhv7dwZ8rmR4iwFDrrD99JwqA==}
    engines: {node: '>=8.0.0'}
    hasBin: true
    dependencies:
      command-exists: 1.2.9
      commander: 3.0.2
      follow-redirects: 1.15.2(debug@4.3.4)
      fs-extra: 0.30.0
      js-sha3: 0.8.0
      memorystream: 0.3.1
      require-from-string: 2.0.2
      semver: 5.7.1
      tmp: 0.0.33
    transitivePeerDependencies:
      - debug

  /source-map-support@0.5.21:
    resolution: {integrity: sha512-uBHU3L3czsIyYXKX88fdrGovxdSCoTGDRZ6SYXtSRxLZUzHg5P/66Ht6uoUlHu9EZod+inXhKo3qQgwXUT/y1w==}
    dependencies:
      buffer-from: 1.1.2
      source-map: 0.6.1

  /source-map@0.6.1:
    resolution: {integrity: sha512-UjgapumWlbMhkBgzT7Ykc5YXUT46F0iKu8SGXq0bcwP5dz/h0Plj6enJqjz1Zbq2l5WaqYnrVbwWOWMyF3F47g==}
    engines: {node: '>=0.10.0'}

  /stacktrace-parser@0.1.10:
    resolution: {integrity: sha512-KJP1OCML99+8fhOHxwwzyWrlUuVX5GQ0ZpJTd1DFXhdkrvg1szxfHhawXUZ3g9TkXORQd4/WG68jMlQZ2p8wlg==}
    engines: {node: '>=6'}
    dependencies:
      type-fest: 0.7.1

  /statuses@2.0.1:
    resolution: {integrity: sha512-RwNA9Z/7PrK06rYLIzFMlaF+l73iwpzsqRIFgbMLbTcLD6cOao82TaWefPXQvB2fOC4AjuYSEndS7N/mTCbkdQ==}
    engines: {node: '>= 0.8'}

  /streamsearch@1.1.0:
    resolution: {integrity: sha512-Mcc5wHehp9aXz1ax6bZUyY5afg9u2rv5cqQI3mRrYkGC8rW2hM02jWuwjtL++LS5qinSyhj2QfLyNsuc+VsExg==}
    engines: {node: '>=10.0.0'}

  /string-format@2.0.0:
    resolution: {integrity: sha512-bbEs3scLeYNXLecRRuk6uJxdXUSj6le/8rNPHChIJTn2V79aXVTR1EH2OH5zLKKoz0V02fOUKZZcw01pLUShZA==}
    dev: true

  /string-width@4.2.3:
    resolution: {integrity: sha512-wKyQRQpjJ0sIp62ErSZdGsjMJWsap5oRNihHhu6G7JVO/9jIB6UyevL+tXuOqrng8j/cxKTWyWUwvSTriiZz/g==}
    engines: {node: '>=8'}
    dependencies:
      emoji-regex: 8.0.0
      is-fullwidth-code-point: 3.0.0
      strip-ansi: 6.0.1

  /string_decoder@1.3.0:
    resolution: {integrity: sha512-hkRX8U1WjJFd8LsDJ2yQ/wWWxaopEsABU1XfkM8A+j0+85JAGppt16cr1Whg6KIbb4okU6Mql6BOj+uup/wKeA==}
    dependencies:
      safe-buffer: 5.2.1

  /strip-ansi@3.0.1:
    resolution: {integrity: sha512-VhumSSbBqDTP8p2ZLKj40UjBCV4+v8bUSEpUb4KjRgWk9pbqGF4REFj6KEagidb2f/M6AzC0EmFyDNGaw9OCzg==}
    engines: {node: '>=0.10.0'}
    dependencies:
      ansi-regex: 2.1.1
    dev: true

  /strip-ansi@6.0.1:
    resolution: {integrity: sha512-Y38VPSHcqkFrCpFnQ9vuSXmquuv5oXOKpGeT6aGrr3o3Gc9AlVa6JBfUSOCnbxGGZF+/0ooI7KrPuUSztUdU5A==}
    engines: {node: '>=8'}
    dependencies:
      ansi-regex: 5.0.1

  /strip-hex-prefix@1.0.0:
    resolution: {integrity: sha512-q8d4ue7JGEiVcypji1bALTos+0pWtyGlivAWyPuTkHzuTCJqrK9sWxYQZUq6Nq3cuyv3bm734IhHvHtGGURU6A==}
    engines: {node: '>=6.5.0', npm: '>=3'}
    dependencies:
      is-hex-prefixed: 1.0.0

  /strip-json-comments@3.1.1:
    resolution: {integrity: sha512-6fPc+R4ihwqP6N/aIv2f1gMH8lOVtWQHoqC4yK6oSDVVocumAsfCqjkXnqiYMhmMwS/mEHLp7Vehlt3ql6lEig==}
    engines: {node: '>=8'}

  /supports-color@2.0.0:
    resolution: {integrity: sha512-KKNVtd6pCYgPIKU4cp2733HWYCpplQhddZLBUryaAHou723x+FRzQ5Df824Fj+IyyuiQTRoub4SnIFfIcrp70g==}
    engines: {node: '>=0.8.0'}
    dev: true

  /supports-color@5.5.0:
    resolution: {integrity: sha512-QjVjwdXIt408MIiAqCX4oUKsgU2EqAGzs2Ppkm4aQYbjm+ZEWEcW4SfFNTr4uMNZma0ey4f5lgLrkB0aX0QMow==}
    engines: {node: '>=4'}
    dependencies:
      has-flag: 3.0.0

  /supports-color@7.2.0:
    resolution: {integrity: sha512-qpCAvRl9stuOHveKsn7HncJRvv501qIacKzQlO/+Lwxc9+0q2wLyv4Dfvt80/DPn2pqOBsJdDiogXGR9+OvwRw==}
    engines: {node: '>=8'}
    dependencies:
      has-flag: 4.0.0

  /supports-color@8.1.1:
    resolution: {integrity: sha512-MpUEN2OodtUzxvKQl72cUF7RQ5EiHsGvSsVG0ia9c5RbWGL2CI4C7EpPS8UTBIplnlzZiNuV56w+FuNxy3ty2Q==}
    engines: {node: '>=10'}
    dependencies:
      has-flag: 4.0.0

  /table-layout@1.0.2:
    resolution: {integrity: sha512-qd/R7n5rQTRFi+Zf2sk5XVVd9UQl6ZkduPFC3S7WEGJAmetDTjY3qPN50eSKzwuzEyQKy5TN2TiZdkIjos2L6A==}
    engines: {node: '>=8.0.0'}
    dependencies:
      array-back: 4.0.2
      deep-extend: 0.6.0
      typical: 5.2.0
      wordwrapjs: 4.0.1
    dev: true

  /tmp@0.0.33:
    resolution: {integrity: sha512-jRCJlojKnZ3addtTOjdIqoRuPEKBvNXcGYqzO6zWZX8KfKEpnGY5jfggJQ3EjKuu8D4bJRr0y+cYJFmYbImXGw==}
    engines: {node: '>=0.6.0'}
    dependencies:
      os-tmpdir: 1.0.2

  /to-regex-range@5.0.1:
    resolution: {integrity: sha512-65P7iz6X5yEr1cwcgvQxbbIw7Uk3gOy5dIdtZ4rDveLqhrdJP+Li/Hx6tyK0NEb+2GCyneCMJiGqrADCSNk8sQ==}
    engines: {node: '>=8.0'}
    dependencies:
      is-number: 7.0.0

  /toidentifier@1.0.1:
    resolution: {integrity: sha512-o5sSPKEkg/DIQNmH43V0/uerLrpzVedkUh8tGNvaeXpfpuwjKenlSox/2O/BTlZUtEe+JG7s5YhEz608PlAHRA==}
    engines: {node: '>=0.6'}

  /ts-command-line-args@2.5.0(typescript@5.0.4):
    resolution: {integrity: sha512-Ff7Xt04WWCjj/cmPO9eWTJX3qpBZWuPWyQYG1vnxJao+alWWYjwJBc5aYz3h5p5dE08A6AnpkgiCtP/0KXXBYw==}
    hasBin: true
    dependencies:
      '@morgan-stanley/ts-mocking-bird': 0.6.4(typescript@5.0.4)
      chalk: 4.1.2
      command-line-args: 5.2.1
      command-line-usage: 6.1.3
      string-format: 2.0.0
    transitivePeerDependencies:
      - jasmine
      - jest
      - typescript
    dev: true

  /ts-essentials@7.0.3(typescript@5.0.4):
    resolution: {integrity: sha512-8+gr5+lqO3G84KdiTSMRLtuyJ+nTBVRKuCrK4lidMPdVeEp0uqC875uE5NMcaA7YYMN7XsNiFQuMvasF8HT/xQ==}
    peerDependencies:
      typescript: '>=3.7.0'
    dependencies:
      typescript: 5.0.4
    dev: true

  /ts-node@10.9.1(@types/node@18.16.12)(typescript@5.0.4):
    resolution: {integrity: sha512-NtVysVPkxxrwFGUUxGYhfux8k78pQB3JqYBXlLRZgdGUqTO5wU/UyHop5p70iEbGhB7q5KmiZiU0Y3KlJrScEw==}
    hasBin: true
    peerDependencies:
      '@swc/core': '>=1.2.50'
      '@swc/wasm': '>=1.2.50'
      '@types/node': '*'
      typescript: '>=2.7'
    peerDependenciesMeta:
      '@swc/core':
        optional: true
      '@swc/wasm':
        optional: true
    dependencies:
      '@cspotcode/source-map-support': 0.8.1
      '@tsconfig/node10': 1.0.9
      '@tsconfig/node12': 1.0.11
      '@tsconfig/node14': 1.0.3
      '@tsconfig/node16': 1.0.4
      '@types/node': 18.16.12
      acorn: 8.8.2
      acorn-walk: 8.2.0
      arg: 4.1.3
      create-require: 1.1.1
      diff: 4.0.2
      make-error: 1.3.6
      typescript: 5.0.4
      v8-compile-cache-lib: 3.0.1
      yn: 3.1.1

  /tslib@1.14.1:
    resolution: {integrity: sha512-Xni35NKzjgMrwevysHTCArtLDpPvye8zV/0E4EyYn43P7/7qvQwPh9BGkHewbMulVntbigmcT7rdX3BNo9wRJg==}

  /tslib@2.4.0:
    resolution: {integrity: sha512-d6xOpEDfsi2CZVlPQzGeux8XMwLT9hssAsaPYExaQMuYskwb+x1x7J371tWlbBdWHroy99KnVB6qIkUbs5X3UQ==}

  /tsort@0.0.1:
    resolution: {integrity: sha512-Tyrf5mxF8Ofs1tNoxA13lFeZ2Zrbd6cKbuH3V+MQ5sb6DtBj5FjrXVsRWT8YvNAQTqNoz66dz1WsbigI22aEnw==}

  /tweetnacl-util@0.15.1:
    resolution: {integrity: sha512-RKJBIj8lySrShN4w6i/BonWp2Z/uxwC3h4y7xsRrpP59ZboCd0GpEVsOnMDYLMmKBpYhb5TgHzZXy7wTfYFBRw==}

  /tweetnacl@1.0.3:
    resolution: {integrity: sha512-6rt+RN7aOi1nGMyC4Xa5DdYiukl2UWCbcJft7YhxReBGQD7OAM8Pbxw6YMo4r2diNEA8FEmu32YOn9rhaiE5yw==}

  /type-detect@4.0.8:
    resolution: {integrity: sha512-0fr/mIH1dlO+x7TlcMy+bIDqKPsw/70tVyeHW787goQjhmqaZe10uwLujubK9q9Lg6Fiho1KUKDYz0Z7k7g5/g==}
    engines: {node: '>=4'}
    dev: true

  /type-fest@0.21.3:
    resolution: {integrity: sha512-t0rzBq87m3fVcduHDUFhKmyyX+9eo6WQjZvf51Ea/M0Q7+T374Jp1aUiyUl0GKxp8M/OETVHSDvmkyPgvX+X2w==}
    engines: {node: '>=10'}

  /type-fest@0.7.1:
    resolution: {integrity: sha512-Ne2YiiGN8bmrmJJEuTWTLJR32nh/JdL1+PSicowtNb0WFpn59GK8/lfD61bVtzguz7b3PBt74nxpv/Pw5po5Rg==}
    engines: {node: '>=8'}

  /typechain@8.1.1(typescript@5.0.4):
    resolution: {integrity: sha512-uF/sUvnXTOVF2FHKhQYnxHk4su4JjZR8vr4mA2mBaRwHTbwh0jIlqARz9XJr1tA0l7afJGvEa1dTSi4zt039LQ==}
    hasBin: true
    peerDependencies:
      typescript: '>=4.3.0'
    dependencies:
      '@types/prettier': 2.7.2
      debug: 4.3.4(supports-color@8.1.1)
      fs-extra: 7.0.1
      glob: 7.1.7
      js-sha3: 0.8.0
      lodash: 4.17.21
      mkdirp: 1.0.4
      prettier: 2.8.8
      ts-command-line-args: 2.5.0(typescript@5.0.4)
      ts-essentials: 7.0.3(typescript@5.0.4)
      typescript: 5.0.4
    transitivePeerDependencies:
      - jasmine
      - jest
      - supports-color
    dev: true

  /typescript@5.0.4:
    resolution: {integrity: sha512-cW9T5W9xY37cc+jfEnaUvX91foxtHkza3Nw3wkoF4sSlKn0MONdkdEndig/qPBWXNkmplh3NzayQzCiHM4/hqw==}
    engines: {node: '>=12.20'}
    hasBin: true

  /typical@4.0.0:
    resolution: {integrity: sha512-VAH4IvQ7BDFYglMd7BPRDfLgxZZX4O4TFcRDA6EN5X7erNJJq+McIEp8np9aVtxrCJ6qx4GTYVfOWNjcqwZgRw==}
    engines: {node: '>=8'}
    dev: true

  /typical@5.2.0:
    resolution: {integrity: sha512-dvdQgNDNJo+8B2uBQoqdb11eUCE1JQXhvjC/CZtgvZseVd5TYMXnq0+vuUemXbd/Se29cTaUuPX3YIc2xgbvIg==}
    engines: {node: '>=8'}
    dev: true

  /undici@5.22.1:
    resolution: {integrity: sha512-Ji2IJhFXZY0x/0tVBXeQwgPlLWw13GVzpsWPQ3rV50IFMMof2I55PZZxtm4P6iNq+L5znYN9nSTAq0ZyE6lSJw==}
    engines: {node: '>=14.0'}
    dependencies:
      busboy: 1.6.0

  /universalify@0.1.2:
    resolution: {integrity: sha512-rBJeI5CXAlmy1pV+617WB9J63U6XcazHHF2f2dbJix4XzpUF0RS3Zbj0FGIOCAva5P/d/GBOYaACQ1w+0azUkg==}
    engines: {node: '>= 4.0.0'}

  /universalify@2.0.0:
    resolution: {integrity: sha512-hAZsKq7Yy11Zu1DE0OzWjw7nnLZmJZYTDZZyEFHZdUhV8FkH5MCfoU1XMaxXovpyW5nq5scPqq0ZDP9Zyl04oQ==}
    engines: {node: '>= 10.0.0'}

  /unpipe@1.0.0:
    resolution: {integrity: sha512-pjy2bYhSsufwWlKwPc+l3cN7+wuJlK6uz0YdJEOlQDbl6jo/YlPi4mb8agUkVC8BF7V8NuzeyPNqRksA3hztKQ==}
    engines: {node: '>= 0.8'}

  /util-deprecate@1.0.2:
    resolution: {integrity: sha512-EPD5q1uXyFxJpCrLnCc1nHnq3gOa6DZBocAIiI2TaSCA7VCJ1UJDMagCzIkXNsUYfD1daK//LTEQ8xiIbrHtcw==}

  /uuid@7.0.3:
    resolution: {integrity: sha512-DPSke0pXhTZgoF/d+WSt2QaKMCFSfx7QegxEWT+JOuHF5aWrKEn0G+ztjuJg/gG8/ItK+rbPCD/yNv8yyih6Cg==}
    hasBin: true
    dev: true

  /uuid@8.3.2:
    resolution: {integrity: sha512-+NYs2QeMWy+GWFOEm9xnn6HCDp0l7QBD7ml8zLUmJ+93Q5NF0NocErnwkTkXVFNiX3/fpC6afS8Dhb/gz7R7eg==}
    hasBin: true

  /v8-compile-cache-lib@3.0.1:
    resolution: {integrity: sha512-wa7YjyUGfNZngI/vtK0UHAN+lgDCxBPCylVXGp0zu59Fz5aiGtNXaq3DhIov063MorB+VfufLh3JlF2KdTK3xg==}

  /wordwrapjs@4.0.1:
    resolution: {integrity: sha512-kKlNACbvHrkpIw6oPeYDSmdCTu2hdMHoyXLTcUKala++lx5Y+wjJ/e474Jqv5abnVmwxw08DiTuHmw69lJGksA==}
    engines: {node: '>=8.0.0'}
    dependencies:
      reduce-flatten: 2.0.0
      typical: 5.2.0
    dev: true

  /workerpool@6.2.1:
    resolution: {integrity: sha512-ILEIE97kDZvF9Wb9f6h5aXK4swSlKGUcOEGiIYb2OOu/IrDU9iwj0fD//SsA6E5ibwJxpEvhullJY4Sl4GcpAw==}

  /wrap-ansi@7.0.0:
    resolution: {integrity: sha512-YVGIj2kamLSTxw6NsZjoBxfSwsn0ycdesmc4p+Q21c5zPuZ1pl+NfxVdxPtdHvmNVOQ6XSYG4AUtyt/Fi7D16Q==}
    engines: {node: '>=10'}
    dependencies:
      ansi-styles: 4.3.0
      string-width: 4.2.3
      strip-ansi: 6.0.1

  /wrappy@1.0.2:
    resolution: {integrity: sha512-l4Sp/DRseor9wL6EvV2+TuQn63dMkPjZ/sp9XkghTEbV9KlPS1xUsZ3u7/IQO4wxtcFB4bgpQPRcR3QCvezPcQ==}

  /ws@7.4.6:
    resolution: {integrity: sha512-YmhHDO4MzaDLB+M9ym/mDA5z0naX8j7SIlT8f8z+I0VtzsRbekxEutHSme7NPS2qE8StCYQNUnfWdXta/Yu85A==}
    engines: {node: '>=8.3.0'}
    peerDependencies:
      bufferutil: ^4.0.1
      utf-8-validate: ^5.0.2
    peerDependenciesMeta:
      bufferutil:
        optional: true
      utf-8-validate:
        optional: true

  /ws@7.5.9:
    resolution: {integrity: sha512-F+P9Jil7UiSKSkppIiD94dN07AwvFixvLIj1Og1Rl9GGMuNipJnV9JzjD6XuqmAeiswGvUmNLjr5cFuXwNS77Q==}
    engines: {node: '>=8.3.0'}
    peerDependencies:
      bufferutil: ^4.0.1
      utf-8-validate: ^5.0.2
    peerDependenciesMeta:
      bufferutil:
        optional: true
      utf-8-validate:
        optional: true

  /ws@8.5.0:
    resolution: {integrity: sha512-BWX0SWVgLPzYwF8lTzEy1egjhS4S4OEAHfsO8o65WOVsrnSRGaSiUaa9e0ggGlkMTtBlmOpEXiie9RUcBO86qg==}
    engines: {node: '>=10.0.0'}
    peerDependencies:
      bufferutil: ^4.0.1
      utf-8-validate: ^5.0.2
    peerDependenciesMeta:
      bufferutil:
        optional: true
      utf-8-validate:
        optional: true

  /y18n@5.0.8:
    resolution: {integrity: sha512-0pfFzegeDWJHJIAmTLRP2DwHjdF5s7jo9tuztdQxAhINCdvS+3nGINqPd00AphqJR/0LhANUS6/+7SCb98YOfA==}
    engines: {node: '>=10'}

  /yallist@3.1.1:
    resolution: {integrity: sha512-a4UGQaWPH59mOXUYnAG2ewncQS4i4F43Tv3JoAM+s2VDAmS9NsK8GpDMLrCHPksFT7h3K6TOoUNn2pb7RoXx4g==}

  /yargs-parser@20.2.4:
    resolution: {integrity: sha512-WOkpgNhPTlE73h4VFAFsOnomJVaovO8VqLDzy5saChRBFQFBoMYirowyW+Q9HB4HFF4Z7VZTiG3iSzJJA29yRA==}
    engines: {node: '>=10'}

  /yargs-unparser@2.0.0:
    resolution: {integrity: sha512-7pRTIA9Qc1caZ0bZ6RYRGbHJthJWuakf+WmHK0rVeLkNrrGhfoabBNdue6kdINI6r4if7ocq9aD/n7xwKOdzOA==}
    engines: {node: '>=10'}
    dependencies:
      camelcase: 6.3.0
      decamelize: 4.0.0
      flat: 5.0.2
      is-plain-obj: 2.1.0

  /yargs@16.2.0:
    resolution: {integrity: sha512-D1mvvtDG0L5ft/jGWkLpG1+m0eQxOfaBvTNELraWj22wSVUMWxZUvYgJYcKh6jGGIkJFhH4IZPQhR4TKpc8mBw==}
    engines: {node: '>=10'}
    dependencies:
      cliui: 7.0.4
      escalade: 3.1.1
      get-caller-file: 2.0.5
      require-directory: 2.1.1
      string-width: 4.2.3
      y18n: 5.0.8
      yargs-parser: 20.2.4

  /yn@3.1.1:
    resolution: {integrity: sha512-Ux4ygGWsu2c7isFWe8Yu1YluJmqVhxqK2cLXNQA5AcC3QfbGNpM7fu0Y8b/z16pXLnFxZYvWhd3fhBY9DLmC6Q==}
    engines: {node: '>=6'}

  /yocto-queue@0.1.0:
    resolution: {integrity: sha512-rVksvsnNCdJ/ohGc6xgPwyN8eheCxsiLM8mxuE/t/mOVqJewPuO1miLpTHQiRgTKCLexL4MeAFVagts7HmNZ2Q==}
    engines: {node: '>=10'}

  /zksync-web3@0.14.3(ethers@5.7.2):
    resolution: {integrity: sha512-hT72th4AnqyLW1d5Jlv8N2B/qhEnl2NePK2A3org7tAa24niem/UAaHMkEvmWI3SF9waYUPtqAtjpf+yvQ9zvQ==}
    peerDependencies:
      ethers: ^5.7.0
    dependencies:
      ethers: 5.7.2<|MERGE_RESOLUTION|>--- conflicted
+++ resolved
@@ -41,15 +41,12 @@
       hardhat:
         specifier: ^2.14.0
         version: 2.14.0(ts-node@10.9.1)(typescript@5.0.4)
-<<<<<<< HEAD
       hardhat-abi-exporter:
         specifier: ^2.10.1
         version: 2.10.1(hardhat@2.14.0)
       hardhat-deploy:
         specifier: ^0.11.26
         version: 0.11.29
-=======
->>>>>>> a8938c80
       mocha:
         specifier: ^10.2.0
         version: 10.2.0
@@ -86,6 +83,13 @@
       hardhat-deploy:
         specifier: ^0.11.26
         version: 0.11.29
+    devDependencies:
+      '@ethersproject/hash':
+        specifier: ^5.7.0
+        version: 5.7.0
+      '@ethersproject/web':
+        specifier: ^5.7.1
+        version: 5.7.1
 
   generated:
     dependencies:
@@ -1778,10 +1782,6 @@
       '@ethersproject/abi': 5.7.0
       delete-empty: 3.0.0
       hardhat: 2.14.0(ts-node@10.9.1)(typescript@5.0.4)
-<<<<<<< HEAD
-=======
-    dev: false
->>>>>>> a8938c80
 
   /hardhat-deploy@0.11.29:
     resolution: {integrity: sha512-9F+MRFkEocelzB8d+SDDCcTL7edBYAj2S63ldknvfIIBSajeB6q1/jm+dlK1GjcWzAzw7EVoxtjJXzxAxZfZcg==}
