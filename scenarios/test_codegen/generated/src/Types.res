--- conflicted
+++ resolved
@@ -7,15 +7,6 @@
 
 //nested subrecord types
 
-<<<<<<< HEAD
-@spice
-type contactDetails = {
-  @as(0) _0: string,
-  @as(1) _1: string,
-}
-
-=======
->>>>>>> 7f717b10
 type entityRead =
   | UserRead(id)
   | GravatarRead(id)
