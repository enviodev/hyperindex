//*************
//***ENTITIES**
//*************

@genType.as("Id")
type id = string

//nested subrecord types

@spice
type contactDetails = {
  name: string,
  email: string,
}

@genType
type rec gravatarLoaderConfig = {loadOwner?: userLoaderConfig}
and userLoaderConfig = {loadGravatar?: gravatarLoaderConfig}
type entityRead =
<<<<<<< HEAD
  | UserRead(id)
  | GravatarRead(id)
  | NftcollectionRead(id)
  | TokenRead(id)

let entitySerialize = (entity: entityRead) => {
  switch entity {
  | UserRead(id) => `user${id}`
  | GravatarRead(id) => `gravatar${id}`
  | NftcollectionRead(id) => `nftcollection${id}`
  | TokenRead(id) => `token${id}`
  }
}
=======
  | UserRead(id, userLoaderConfig)
  | GravatarRead(id, gravatarLoaderConfig)
>>>>>>> 9e598989

type rawEventsEntity = {
  @as("chain_id") chainId: int,
  @as("event_id") eventId: Ethers.BigInt.t,
  @as("block_number") blockNumber: int,
  @as("log_index") logIndex: int,
  @as("transaction_index") transactionIndex: int,
  @as("transaction_hash") transactionHash: string,
  @as("src_address") srcAddress: string,
  @as("block_hash") blockHash: string,
  @as("block_timestamp") blockTimestamp: int,
  @as("event_type") eventType: Js.Json.t,
  params: Js.Json.t,
}

@@warning("-30")
@genType
type userEntity = {
  id: string,
  address: string,
  gravatar: option<id>,
  updatesCountOnUserForTesting: int,
  tokens: array<id>,
}

type userEntitySerialized = {
  id: string,
  address: string,
  gravatar: option<id>,
  tokens: array<id>,
}

let serializeUserEntity = (entity: userEntity): userEntitySerialized => {
  {
    id: entity.id,
    address: entity.address,
    gravatar: entity.gravatar,
    tokens: entity.tokens,
  }
}

type gravatarEntity = {
  id: string,
  owner: id,
  displayName: string,
  imageUrl: string,
  updatesCount: Ethers.BigInt.t,
}

type gravatarEntitySerialized = {
  id: string,
  owner: id,
  displayName: string,
  imageUrl: string,
  updatesCount: string,
}

let serializeGravatarEntity = (entity: gravatarEntity): gravatarEntitySerialized => {
  {
    id: entity.id,
    owner: entity.owner,
    displayName: entity.displayName,
    imageUrl: entity.imageUrl,
    updatesCount: entity.updatesCount->Ethers.BigInt.toString,
  }
}

@genType
type nftcollectionEntity = {
  id: string,
  contractAddress: string,
  name: string,
  symbol: string,
  maxSupply: Ethers.BigInt.t,
  currentSupply: int,
}

type nftcollectionEntitySerialized = {
  id: string,
  contractAddress: string,
  name: string,
  symbol: string,
  maxSupply: string,
  currentSupply: int,
}

let serializeNftcollectionEntity = (entity: nftcollectionEntity): nftcollectionEntitySerialized => {
  {
    id: entity.id,
    contractAddress: entity.contractAddress,
    name: entity.name,
    symbol: entity.symbol,
    maxSupply: entity.maxSupply->Ethers.BigInt.toString,
    currentSupply: entity.currentSupply,
  }
}

@genType
type tokenEntity = {
  id: string,
  tokenId: Ethers.BigInt.t,
  collection: id,
  owner: id,
}

type tokenEntitySerialized = {
  id: string,
  tokenId: string,
  collection: id,
  owner: id,
}

let serializeTokenEntity = (entity: tokenEntity): tokenEntitySerialized => {
  {
    id: entity.id,
    tokenId: entity.tokenId->Ethers.BigInt.toString,
    collection: entity.collection,
    owner: entity.owner,
  }
}
@@warning("+30")

type entity =
  | UserEntity(userEntity)
  | GravatarEntity(gravatarEntity)
  | NftcollectionEntity(nftcollectionEntity)
  | TokenEntity(tokenEntity)

type crud = Create | Read | Update | Delete

type eventData = {
  @as("event_chain_id") chainId: int,
  @as("event_id") eventId: Ethers.BigInt.t,
}

type inMemoryStoreRow<'a> = {
  crud: crud,
  entity: 'a,
  eventData: eventData,
}

//*************
//**CONTRACTS**
//*************

@genType
type eventLog<'a> = {
  params: 'a,
  blockNumber: int,
  blockTimestamp: int,
  blockHash: string,
  srcAddress: string,
  transactionHash: string,
  transactionIndex: int,
  logIndex: int,
}

module GravatarContract = {
  module TestEventEvent = {
    @spice @genType
    type eventArgs = {
      id: Ethers.BigInt.t,
      user: Ethers.ethAddress,
      contactDetails: contactDetails,
    }
    type userEntityHandlerContext = {
      insert: userEntity => unit,
      update: userEntity => unit,
      delete: id => unit,
    }
    type gravatarEntityHandlerContext = {
      insert: gravatarEntity => unit,
      update: gravatarEntity => unit,
      delete: id => unit,
    }
    @genType
    type context = {
      user: userEntityHandlerContext,
      gravatar: gravatarEntityHandlerContext,
    }

    // NOTE: this only allows single level deep linked entity data loading. TODO: make it recursive

    @genType
    type loaderContext = {}
  }

  module NewGravatarEvent = {
    @spice @genType
    type eventArgs = {
      id: Ethers.BigInt.t,
      owner: Ethers.ethAddress,
      displayName: string,
      imageUrl: string,
    }
    type userEntityHandlerContext = {
      insert: userEntity => unit,
      update: userEntity => unit,
      delete: id => unit,
    }
    type gravatarEntityHandlerContext = {
      insert: gravatarEntity => unit,
      update: gravatarEntity => unit,
      delete: id => unit,
    }
    type nftcollectionEntityHandlerContext = {
      insert: nftcollectionEntity => unit,
      update: nftcollectionEntity => unit,
      delete: id => unit,
    }
    type tokenEntityHandlerContext = {
      insert: tokenEntity => unit,
      update: tokenEntity => unit,
      delete: id => unit,
    }
    @genType
    type context = {
      user: userEntityHandlerContext,
      gravatar: gravatarEntityHandlerContext,
      nftcollection: nftcollectionEntityHandlerContext,
      token: tokenEntityHandlerContext,
    }

    // NOTE: this only allows single level deep linked entity data loading. TODO: make it recursive

    @genType
    type loaderContext = {}
  }
  module UpdatedGravatarEvent = {
    @spice @genType
    type eventArgs = {
      id: Ethers.BigInt.t,
      owner: Ethers.ethAddress,
      displayName: string,
      imageUrl: string,
    }
    type userEntityHandlerContext = {
      insert: userEntity => unit,
      update: userEntity => unit,
      delete: id => unit,
    }
    type gravatarEntityHandlerContext = {
      gravatarWithChanges: unit => option<gravatarEntity>,
      getOwner: gravatarEntity => userEntity,
      insert: gravatarEntity => unit,
      update: gravatarEntity => unit,
      delete: id => unit,
    }
    type nftcollectionEntityHandlerContext = {
      insert: nftcollectionEntity => unit,
      update: nftcollectionEntity => unit,
      delete: id => unit,
    }
    type tokenEntityHandlerContext = {
      insert: tokenEntity => unit,
      update: tokenEntity => unit,
      delete: id => unit,
    }
    @genType
    type context = {
      user: userEntityHandlerContext,
      gravatar: gravatarEntityHandlerContext,
      nftcollection: nftcollectionEntityHandlerContext,
      token: tokenEntityHandlerContext,
    }

<<<<<<< HEAD
    type gravatarEntityLoaderContext = {gravatarWithChangesLoad: id => unit}
=======
    @genType
    type gravatarEntityLoaderContext = {
      gravatarWithChangesLoad: (id, ~loaders: gravatarLoaderConfig=?) => unit,
    }
>>>>>>> 9e598989

    @genType
    type loaderContext = {gravatar: gravatarEntityLoaderContext}
  }
}
module NftFactoryContract = {
  module SimpleNftCreatedEvent = {
    @spice @genType
    type eventArgs = {
      name: string,
      symbol: string,
      maxSupply: Ethers.BigInt.t,
      contractAddress: Ethers.ethAddress,
    }
    type userEntityHandlerContext = {
      insert: userEntity => unit,
      update: userEntity => unit,
      delete: id => unit,
    }
    type gravatarEntityHandlerContext = {
      insert: gravatarEntity => unit,
      update: gravatarEntity => unit,
      delete: id => unit,
    }
    type nftcollectionEntityHandlerContext = {
      insert: nftcollectionEntity => unit,
      update: nftcollectionEntity => unit,
      delete: id => unit,
    }
    type tokenEntityHandlerContext = {
      insert: tokenEntity => unit,
      update: tokenEntity => unit,
      delete: id => unit,
    }
    @genType
    type context = {
      user: userEntityHandlerContext,
      gravatar: gravatarEntityHandlerContext,
      nftcollection: nftcollectionEntityHandlerContext,
      token: tokenEntityHandlerContext,
    }

    @genType
    type loaderContext = {}
  }
}
module SimpleNftContract = {
  module TransferEvent = {
    @spice @genType
    type eventArgs = {
      from: Ethers.ethAddress,
      to: Ethers.ethAddress,
      tokenId: Ethers.BigInt.t,
    }
    type userEntityHandlerContext = {
      userFrom: unit => option<userEntity>,
      userTo: unit => option<userEntity>,
      insert: userEntity => unit,
      update: userEntity => unit,
      delete: id => unit,
    }
    type gravatarEntityHandlerContext = {
      insert: gravatarEntity => unit,
      update: gravatarEntity => unit,
      delete: id => unit,
    }
    type nftcollectionEntityHandlerContext = {
      nftCollectionUpdated: unit => option<nftcollectionEntity>,
      insert: nftcollectionEntity => unit,
      update: nftcollectionEntity => unit,
      delete: id => unit,
    }
    type tokenEntityHandlerContext = {
      existingTransferredToken: unit => option<tokenEntity>,
      insert: tokenEntity => unit,
      update: tokenEntity => unit,
      delete: id => unit,
    }
    @genType
    type context = {
      user: userEntityHandlerContext,
      gravatar: gravatarEntityHandlerContext,
      nftcollection: nftcollectionEntityHandlerContext,
      token: tokenEntityHandlerContext,
    }

    type userEntityLoaderContext = {
      userFromLoad: id => unit,
      userToLoad: id => unit,
    }
    type nftcollectionEntityLoaderContext = {nftCollectionUpdatedLoad: id => unit}
    type tokenEntityLoaderContext = {existingTransferredTokenLoad: id => unit}

    @genType
    type loaderContext = {
      user: userEntityLoaderContext,
      nftcollection: nftcollectionEntityLoaderContext,
      token: tokenEntityLoaderContext,
    }
  }
}

type event =
  | GravatarContract_NewGravatar(eventLog<GravatarContract.NewGravatarEvent.eventArgs>)
  | GravatarContract_UpdatedGravatar(eventLog<GravatarContract.UpdatedGravatarEvent.eventArgs>)
  | NftFactoryContract_SimpleNftCreated(
      eventLog<NftFactoryContract.SimpleNftCreatedEvent.eventArgs>,
    )
  | SimpleNftContract_Transfer(eventLog<SimpleNftContract.TransferEvent.eventArgs>)

type eventAndContext =
  | GravatarContract_NewGravatarWithContext(
      eventLog<GravatarContract.NewGravatarEvent.eventArgs>,
      GravatarContract.NewGravatarEvent.context,
    )
  | GravatarContract_UpdatedGravatarWithContext(
      eventLog<GravatarContract.UpdatedGravatarEvent.eventArgs>,
      GravatarContract.UpdatedGravatarEvent.context,
    )
  | NftFactoryContract_SimpleNftCreatedWithContext(
      eventLog<NftFactoryContract.SimpleNftCreatedEvent.eventArgs>,
      NftFactoryContract.SimpleNftCreatedEvent.context,
    )
  | SimpleNftContract_TransferWithContext(
      eventLog<SimpleNftContract.TransferEvent.eventArgs>,
      SimpleNftContract.TransferEvent.context,
    )

@spice
type eventName =
  | @spice.as("GravatarContract_NewGravatarEvent") GravatarContract_NewGravatarEvent
  | @spice.as("GravatarContract_UpdatedGravatarEvent") GravatarContract_UpdatedGravatarEvent
  | @spice.as("NftFactoryContract_SimpleNftCreatedEvent") NftFactoryContract_SimpleNftCreatedEvent
  | @spice.as("SimpleNftContract_TransferEvent") SimpleNftContract_TransferEvent

let eventNameToString = (eventName: eventName) =>
  switch eventName {
  | GravatarContract_NewGravatarEvent => "NewGravatar"
  | GravatarContract_UpdatedGravatarEvent => "UpdatedGravatar"
  | NftFactoryContract_SimpleNftCreatedEvent => "SimpleNftCreated"
  | SimpleNftContract_TransferEvent => "Transfer"
  }<|MERGE_RESOLUTION|>--- conflicted
+++ resolved
@@ -16,8 +16,8 @@
 @genType
 type rec gravatarLoaderConfig = {loadOwner?: userLoaderConfig}
 and userLoaderConfig = {loadGravatar?: gravatarLoaderConfig}
+
 type entityRead =
-<<<<<<< HEAD
   | UserRead(id)
   | GravatarRead(id)
   | NftcollectionRead(id)
@@ -31,10 +31,6 @@
   | TokenRead(id) => `token${id}`
   }
 }
-=======
-  | UserRead(id, userLoaderConfig)
-  | GravatarRead(id, gravatarLoaderConfig)
->>>>>>> 9e598989
 
 type rawEventsEntity = {
   @as("chain_id") chainId: int,
@@ -301,14 +297,10 @@
       token: tokenEntityHandlerContext,
     }
 
-<<<<<<< HEAD
-    type gravatarEntityLoaderContext = {gravatarWithChangesLoad: id => unit}
-=======
     @genType
     type gravatarEntityLoaderContext = {
       gravatarWithChangesLoad: (id, ~loaders: gravatarLoaderConfig=?) => unit,
     }
->>>>>>> 9e598989
 
     @genType
     type loaderContext = {gravatar: gravatarEntityLoaderContext}
