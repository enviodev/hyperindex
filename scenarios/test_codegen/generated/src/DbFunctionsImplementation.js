// db operations for raw_events:

module.exports.readRawEventsEntities = (sql, entityIdArray) => sql`
  SELECT *
  FROM public.raw_events
  WHERE (chain_id, event_id) IN ${sql(entityIdArray)}`;

module.exports.batchSetRawEvents = (sql, entityDataArray) => {
  const valueCopyToFixBigIntType = entityDataArray; // This is required for BigInts to work in the db. See: https://github.com/Float-Capital/indexer/issues/212
  return sql`
    INSERT INTO public.raw_events
  ${sql(
    valueCopyToFixBigIntType,
    "chain_id",
    "event_id",
    "block_number",
    "log_index",
    "transaction_index",
    "transaction_hash",
    "src_address",
    "block_hash",
    "block_timestamp",
    "event_type",
    "params"
  )}
    ON CONFLICT(chain_id, event_id) DO UPDATE
    SET
    "chain_id" = EXCLUDED."chain_id",
    "event_id" = EXCLUDED."event_id",
    "block_number" = EXCLUDED."block_number",
    "log_index" = EXCLUDED."log_index",
    "transaction_index" = EXCLUDED."transaction_index",
    "transaction_hash" = EXCLUDED."transaction_hash",
    "src_address" = EXCLUDED."src_address",
    "block_hash" = EXCLUDED."block_hash",
    "block_timestamp" = EXCLUDED."block_timestamp",
    "event_type" = EXCLUDED."event_type",
    "params" = EXCLUDED."params"
  ;`;
};

module.exports.batchDeleteRawEvents = (sql, entityIdArray) => sql`
  DELETE
  FROM public.raw_events
  WHERE (chain_id, event_id) IN ${sql(entityIdArray)};`;
// end db operations for raw_events

  // db operations for User:

  module.exports.readUserEntities = (sql, entityIdArray) => sql`
  SELECT 
  "id",
  "address",
  "gravatar",
<<<<<<< HEAD
  "updatesCountOnUserForTesting",
=======
  "tokens",
>>>>>>> 7f717b10
  event_chain_id, 
  event_id
  FROM public.user
  WHERE id IN ${sql(entityIdArray)}`

  module.exports.batchSetUser = (sql, entityDataArray) => {
  const combinedEntityAndEventData = entityDataArray.map((entityData) => ({
    ...entityData.entity,
    ...entityData.eventData,
  }));
  return sql`
    INSERT INTO public.user
  ${sql(combinedEntityAndEventData,
    "id",
    "address",
    "gravatar",
<<<<<<< HEAD
    "updatesCountOnUserForTesting",
=======
    "tokens",
>>>>>>> 7f717b10
    "event_chain_id",
    "event_id",
  )}
    ON CONFLICT(id) DO UPDATE
    SET
    "id" = EXCLUDED."id",
    "address" = EXCLUDED."address",
    "gravatar" = EXCLUDED."gravatar",
<<<<<<< HEAD
    "updatesCountOnUserForTesting" = EXCLUDED."updatesCountOnUserForTesting",
=======
    "tokens" = EXCLUDED."tokens",
>>>>>>> 7f717b10
    "event_chain_id" = EXCLUDED."event_chain_id",
    "event_id" = EXCLUDED."event_id"
  ;`
  }

  module.exports.batchDeleteUser = (sql, entityIdArray) => sql`
  DELETE
  FROM public.user
  WHERE id IN ${sql(entityIdArray)};`
  // end db operations for User

  // db operations for Gravatar:

  module.exports.readGravatarEntities = (sql, entityIdArray) => sql`
  SELECT 
  "id",
  "owner",
  "displayName",
  "imageUrl",
  "updatesCount",
  event_chain_id, 
  event_id
  FROM public.gravatar
  WHERE id IN ${sql(entityIdArray)}`

  module.exports.batchSetGravatar = (sql, entityDataArray) => {
  const combinedEntityAndEventData = entityDataArray.map((entityData) => ({
    ...entityData.entity,
    ...entityData.eventData,
  }));
  return sql`
    INSERT INTO public.gravatar
  ${sql(combinedEntityAndEventData,
    "id",
    "owner",
    "displayName",
    "imageUrl",
    "updatesCount",
    "event_chain_id",
    "event_id",
  )}
    ON CONFLICT(id) DO UPDATE
    SET
    "id" = EXCLUDED."id",
    "owner" = EXCLUDED."owner",
    "displayName" = EXCLUDED."displayName",
    "imageUrl" = EXCLUDED."imageUrl",
    "updatesCount" = EXCLUDED."updatesCount",
    "event_chain_id" = EXCLUDED."event_chain_id",
    "event_id" = EXCLUDED."event_id"
  ;`
  }

  module.exports.batchDeleteGravatar = (sql, entityIdArray) => sql`
  DELETE
  FROM public.gravatar
  WHERE id IN ${sql(entityIdArray)};`
  // end db operations for Gravatar

  // db operations for Nftcollection:

  module.exports.readNftcollectionEntities = (sql, entityIdArray) => sql`
  SELECT 
  "id",
  "contractAddress",
  "name",
  "symbol",
  "maxSupply",
  "currentSupply",
  event_chain_id, 
  event_id
  FROM public.nftcollection
  WHERE id IN ${sql(entityIdArray)}`

  module.exports.batchSetNftcollection = (sql, entityDataArray) => {
  const combinedEntityAndEventData = entityDataArray.map((entityData) => ({
    ...entityData.entity,
    ...entityData.eventData,
  }));
  return sql`
    INSERT INTO public.nftcollection
  ${sql(combinedEntityAndEventData,
    "id",
    "contractAddress",
    "name",
    "symbol",
    "maxSupply",
    "currentSupply",
    "event_chain_id",
    "event_id",
  )}
    ON CONFLICT(id) DO UPDATE
    SET
    "id" = EXCLUDED."id",
    "contractAddress" = EXCLUDED."contractAddress",
    "name" = EXCLUDED."name",
    "symbol" = EXCLUDED."symbol",
    "maxSupply" = EXCLUDED."maxSupply",
    "currentSupply" = EXCLUDED."currentSupply",
    "event_chain_id" = EXCLUDED."event_chain_id",
    "event_id" = EXCLUDED."event_id"
  ;`
  }

  module.exports.batchDeleteNftcollection = (sql, entityIdArray) => sql`
  DELETE
  FROM public.nftcollection
  WHERE id IN ${sql(entityIdArray)};`
  // end db operations for Nftcollection

  // db operations for Token:

  module.exports.readTokenEntities = (sql, entityIdArray) => sql`
  SELECT 
  "id",
  "tokenId",
  "collection",
  "owner",
  event_chain_id, 
  event_id
  FROM public.token
  WHERE id IN ${sql(entityIdArray)}`

  module.exports.batchSetToken = (sql, entityDataArray) => {
  const combinedEntityAndEventData = entityDataArray.map((entityData) => ({
    ...entityData.entity,
    ...entityData.eventData,
  }));
  return sql`
    INSERT INTO public.token
  ${sql(combinedEntityAndEventData,
    "id",
    "tokenId",
    "collection",
    "owner",
    "event_chain_id",
    "event_id",
  )}
    ON CONFLICT(id) DO UPDATE
    SET
    "id" = EXCLUDED."id",
    "tokenId" = EXCLUDED."tokenId",
    "collection" = EXCLUDED."collection",
    "owner" = EXCLUDED."owner",
    "event_chain_id" = EXCLUDED."event_chain_id",
    "event_id" = EXCLUDED."event_id"
  ;`
  }

  module.exports.batchDeleteToken = (sql, entityIdArray) => sql`
  DELETE
  FROM public.token
  WHERE id IN ${sql(entityIdArray)};`
  // end db operations for Token
<|MERGE_RESOLUTION|>--- conflicted
+++ resolved
@@ -45,24 +45,21 @@
   WHERE (chain_id, event_id) IN ${sql(entityIdArray)};`;
 // end db operations for raw_events
 
-  // db operations for User:
-
-  module.exports.readUserEntities = (sql, entityIdArray) => sql`
+// db operations for User:
+
+module.exports.readUserEntities = (sql, entityIdArray) => sql`
   SELECT 
   "id",
   "address",
   "gravatar",
-<<<<<<< HEAD
   "updatesCountOnUserForTesting",
-=======
   "tokens",
->>>>>>> 7f717b10
   event_chain_id, 
   event_id
   FROM public.user
   WHERE id IN ${sql(entityIdArray)}`
 
-  module.exports.batchSetUser = (sql, entityDataArray) => {
+module.exports.batchSetUser = (sql, entityDataArray) => {
   const combinedEntityAndEventData = entityDataArray.map((entityData) => ({
     ...entityData.entity,
     ...entityData.eventData,
@@ -73,11 +70,8 @@
     "id",
     "address",
     "gravatar",
-<<<<<<< HEAD
     "updatesCountOnUserForTesting",
-=======
     "tokens",
->>>>>>> 7f717b10
     "event_chain_id",
     "event_id",
   )}
@@ -86,25 +80,22 @@
     "id" = EXCLUDED."id",
     "address" = EXCLUDED."address",
     "gravatar" = EXCLUDED."gravatar",
-<<<<<<< HEAD
     "updatesCountOnUserForTesting" = EXCLUDED."updatesCountOnUserForTesting",
-=======
     "tokens" = EXCLUDED."tokens",
->>>>>>> 7f717b10
-    "event_chain_id" = EXCLUDED."event_chain_id",
-    "event_id" = EXCLUDED."event_id"
-  ;`
-  }
-
-  module.exports.batchDeleteUser = (sql, entityIdArray) => sql`
+    "event_chain_id" = EXCLUDED."event_chain_id",
+    "event_id" = EXCLUDED."event_id"
+  ;`
+}
+
+module.exports.batchDeleteUser = (sql, entityIdArray) => sql`
   DELETE
   FROM public.user
   WHERE id IN ${sql(entityIdArray)};`
-  // end db operations for User
-
-  // db operations for Gravatar:
-
-  module.exports.readGravatarEntities = (sql, entityIdArray) => sql`
+// end db operations for User
+
+// db operations for Gravatar:
+
+module.exports.readGravatarEntities = (sql, entityIdArray) => sql`
   SELECT 
   "id",
   "owner",
@@ -116,7 +107,7 @@
   FROM public.gravatar
   WHERE id IN ${sql(entityIdArray)}`
 
-  module.exports.batchSetGravatar = (sql, entityDataArray) => {
+module.exports.batchSetGravatar = (sql, entityDataArray) => {
   const combinedEntityAndEventData = entityDataArray.map((entityData) => ({
     ...entityData.entity,
     ...entityData.eventData,
@@ -142,17 +133,17 @@
     "event_chain_id" = EXCLUDED."event_chain_id",
     "event_id" = EXCLUDED."event_id"
   ;`
-  }
-
-  module.exports.batchDeleteGravatar = (sql, entityIdArray) => sql`
+}
+
+module.exports.batchDeleteGravatar = (sql, entityIdArray) => sql`
   DELETE
   FROM public.gravatar
   WHERE id IN ${sql(entityIdArray)};`
-  // end db operations for Gravatar
-
-  // db operations for Nftcollection:
-
-  module.exports.readNftcollectionEntities = (sql, entityIdArray) => sql`
+// end db operations for Gravatar
+
+// db operations for Nftcollection:
+
+module.exports.readNftcollectionEntities = (sql, entityIdArray) => sql`
   SELECT 
   "id",
   "contractAddress",
@@ -165,7 +156,7 @@
   FROM public.nftcollection
   WHERE id IN ${sql(entityIdArray)}`
 
-  module.exports.batchSetNftcollection = (sql, entityDataArray) => {
+module.exports.batchSetNftcollection = (sql, entityDataArray) => {
   const combinedEntityAndEventData = entityDataArray.map((entityData) => ({
     ...entityData.entity,
     ...entityData.eventData,
@@ -193,17 +184,17 @@
     "event_chain_id" = EXCLUDED."event_chain_id",
     "event_id" = EXCLUDED."event_id"
   ;`
-  }
-
-  module.exports.batchDeleteNftcollection = (sql, entityIdArray) => sql`
+}
+
+module.exports.batchDeleteNftcollection = (sql, entityIdArray) => sql`
   DELETE
   FROM public.nftcollection
   WHERE id IN ${sql(entityIdArray)};`
-  // end db operations for Nftcollection
-
-  // db operations for Token:
-
-  module.exports.readTokenEntities = (sql, entityIdArray) => sql`
+// end db operations for Nftcollection
+
+// db operations for Token:
+
+module.exports.readTokenEntities = (sql, entityIdArray) => sql`
   SELECT 
   "id",
   "tokenId",
@@ -214,7 +205,7 @@
   FROM public.token
   WHERE id IN ${sql(entityIdArray)}`
 
-  module.exports.batchSetToken = (sql, entityDataArray) => {
+module.exports.batchSetToken = (sql, entityDataArray) => {
   const combinedEntityAndEventData = entityDataArray.map((entityData) => ({
     ...entityData.entity,
     ...entityData.eventData,
@@ -238,9 +229,9 @@
     "event_chain_id" = EXCLUDED."event_chain_id",
     "event_id" = EXCLUDED."event_id"
   ;`
-  }
-
-  module.exports.batchDeleteToken = (sql, entityIdArray) => sql`
+}
+
+module.exports.batchDeleteToken = (sql, entityIdArray) => sql`
   DELETE
   FROM public.token
   WHERE id IN ${sql(entityIdArray)};`
