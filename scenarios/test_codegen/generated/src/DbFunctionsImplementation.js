const postgres = require("postgres")

const postgresConfig = require("./Config.bs.js").db

const sql = postgres({...postgresConfig, 
  transform: {
    undefined: null
  }
})


// db operations for raw_events:

module.exports.readRawEventsEntities = (entityIdArray) => sql`
  SELECT *
  FROM public.raw_events
  WHERE (chain_id, event_id) IN ${sql(entityIdArray)}`;

module.exports.batchSetRawEvents = (entityDataArray) => {
  const valueCopyToFixBigIntType = entityDataArray; // This is required for BigInts to work in the db. See: https://github.com/Float-Capital/indexer/issues/212
  return sql`
    INSERT INTO public.raw_events
  ${sql(
    valueCopyToFixBigIntType,
    "chain_id",
    "event_id",
    "block_number",
    "log_index",
    "transaction_index",
    "transaction_hash",
    "src_address",
    "block_hash",
    "block_timestamp",
    "event_type",
    "params"
  )}
    ON CONFLICT(chain_id, event_id) DO UPDATE
    SET
    "chain_id" = EXCLUDED."chain_id",
    "event_id" = EXCLUDED."event_id",
    "block_number" = EXCLUDED."block_number",
    "log_index" = EXCLUDED."log_index",
    "transaction_index" = EXCLUDED."transaction_index",
    "transaction_hash" = EXCLUDED."transaction_hash",
    "src_address" = EXCLUDED."src_address",
    "block_hash" = EXCLUDED."block_hash",
    "block_timestamp" = EXCLUDED."block_timestamp",
    "event_type" = EXCLUDED."event_type",
    "params" = EXCLUDED."params"
  ;`;
};

module.exports.batchDeleteRawEvents = (entityIdArray) => sql`
  DELETE
  FROM public.raw_events
  WHERE (chain_id, event_id) IN ${sql(entityIdArray)};`;
// end db operations for raw_events

  // db operations for User:

  module.exports.readUserEntities = (entityIdArray) => sql`
  SELECT 
  "id",
  "address",
  "gravatar",
  event_chain_id, 
  event_id
  FROM public.user
  WHERE id IN ${sql(entityIdArray)}`

  module.exports.batchSetUser = (entityDataArray) => {
  const combinedEntityAndEventData = entityDataArray.map((entityData) => ({
    ...entityData.entity,
    ...entityData.eventData,
  }));
  return sql`
    INSERT INTO public.user
  ${sql(combinedEntityAndEventData,
    "id",
    "address",
    "gravatar",
    "event_chain_id",
    "event_id",
  )}
    ON CONFLICT(id) DO UPDATE
    SET
    "id" = EXCLUDED."id",
    "address" = EXCLUDED."address",
    "gravatar" = EXCLUDED."gravatar",
    "event_chain_id" = EXCLUDED."event_chain_id",
    "event_id" = EXCLUDED."event_id"
  ;`
  }

  module.exports.batchDeleteUser = (entityIdArray) => sql`
  DELETE
  FROM public.user
  WHERE id IN ${sql(entityIdArray)};`
  // end db operations for User

  // db operations for Gravatar:

  module.exports.readGravatarEntities = (entityIdArray) => sql`
  SELECT 
  "id",
  "owner",
  "displayName",
  "imageUrl",
  "updatesCount",
  event_chain_id, 
  event_id
  FROM public.gravatar
  WHERE id IN ${sql(entityIdArray)}`

  module.exports.batchSetGravatar = (entityDataArray) => {
  const combinedEntityAndEventData = entityDataArray.map((entityData) => ({
    ...entityData.entity,
    ...entityData.eventData,
  }));
  return sql`
    INSERT INTO public.gravatar
  ${sql(combinedEntityAndEventData,
    "id",
    "owner",
    "displayName",
    "imageUrl",
    "updatesCount",
<<<<<<< HEAD
    "bigIntTest",
    "bigIntOption",
=======
    "event_chain_id",
    "event_id",
>>>>>>> ed4cbd95
  )}
    ON CONFLICT(id) DO UPDATE
    SET
    "id" = EXCLUDED."id",
    "owner" = EXCLUDED."owner",
    "displayName" = EXCLUDED."displayName",
    "imageUrl" = EXCLUDED."imageUrl",
    "updatesCount" = EXCLUDED."updatesCount",
<<<<<<< HEAD
    "bigIntTest" = EXCLUDED."bigIntTest",
    "bigIntOption" = EXCLUDED."bigIntOption"
=======
    "event_chain_id" = EXCLUDED."event_chain_id",
    "event_id" = EXCLUDED."event_id"
>>>>>>> ed4cbd95
  ;`
  }

  module.exports.batchDeleteGravatar = (entityIdArray) => sql`
  DELETE
  FROM public.gravatar
  WHERE id IN ${sql(entityIdArray)};`
  // end db operations for Gravatar
<|MERGE_RESOLUTION|>--- conflicted
+++ resolved
@@ -107,6 +107,8 @@
   "displayName",
   "imageUrl",
   "updatesCount",
+  "bigIntTest",
+  "bigIntOption",
   event_chain_id, 
   event_id
   FROM public.gravatar
@@ -125,13 +127,10 @@
     "displayName",
     "imageUrl",
     "updatesCount",
-<<<<<<< HEAD
     "bigIntTest",
     "bigIntOption",
-=======
     "event_chain_id",
     "event_id",
->>>>>>> ed4cbd95
   )}
     ON CONFLICT(id) DO UPDATE
     SET
@@ -140,13 +139,10 @@
     "displayName" = EXCLUDED."displayName",
     "imageUrl" = EXCLUDED."imageUrl",
     "updatesCount" = EXCLUDED."updatesCount",
-<<<<<<< HEAD
     "bigIntTest" = EXCLUDED."bigIntTest",
-    "bigIntOption" = EXCLUDED."bigIntOption"
-=======
+    "bigIntOption" = EXCLUDED."bigIntOption",
     "event_chain_id" = EXCLUDED."event_chain_id",
     "event_id" = EXCLUDED."event_id"
->>>>>>> ed4cbd95
   ;`
   }
 
