--- conflicted
+++ resolved
@@ -52,11 +52,8 @@
   "id",
   "address",
   "gravatar",
-<<<<<<< HEAD
   "tags",
-=======
   "tokens",
->>>>>>> 7f717b10
   event_chain_id, 
   event_id
   FROM public.user
@@ -73,11 +70,8 @@
     "id",
     "address",
     "gravatar",
-<<<<<<< HEAD
     "tags",
-=======
     "tokens",
->>>>>>> 7f717b10
     "event_chain_id",
     "event_id",
   )}
@@ -86,11 +80,8 @@
     "id" = EXCLUDED."id",
     "address" = EXCLUDED."address",
     "gravatar" = EXCLUDED."gravatar",
-<<<<<<< HEAD
     "tags" = EXCLUDED."tags",
-=======
     "tokens" = EXCLUDED."tokens",
->>>>>>> 7f717b10
     "event_chain_id" = EXCLUDED."event_chain_id",
     "event_id" = EXCLUDED."event_id"
   ;`
