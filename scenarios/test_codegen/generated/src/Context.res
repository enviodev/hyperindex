module GravatarContract = {
  module NewGravatarEvent = {
    type context = Types.GravatarContract.NewGravatarEvent.context

<<<<<<< HEAD
let loadedEntities = {
  getUserById: id => IO.InMemoryStore.User.getUser(~id),
  //Note this should call the read function in handlers and grab all the loaded entities related to this event,
  getAllLoadedUser: () => [], //TODO: likely will delete
  getGravatarById: id => IO.InMemoryStore.Gravatar.getGravatar(~id),
  //Note this should call the read function in handlers and grab all the loaded entities related to this event,
  getAllLoadedGravatar: () => [], //TODO: likely will delete
}

%%private(
  let context = {
    user: {
      insert: userInsert => {
        IO.InMemoryStore.User.setUser(~user=userInsert, ~crud=Types.Create)
      },
      update: userUpdate => {
        IO.InMemoryStore.User.setUser(~user=userUpdate, ~crud=Types.Update)
      },
      loadedEntities,
    },
    gravatar: {
      insert: gravatarInsert => {
        IO.InMemoryStore.Gravatar.setGravatar(~gravatar=gravatarInsert, ~crud=Types.Create)
      },
      update: gravatarUpdate => {
        IO.InMemoryStore.Gravatar.setGravatar(~gravatar=gravatarUpdate, ~crud=Types.Update)
      },
      loadedEntities,
    },
=======
    type contextCreatorFunctions = {
      getLoaderContext: unit => Types.GravatarContract.NewGravatarEvent.loaderContext,
      getContext: unit => Types.GravatarContract.NewGravatarEvent.context,
      getEntitiesToLoad: unit => array<Types.entityRead>,
    }
    let contextCreator: unit => contextCreatorFunctions = () => {
      let entitiesToLoad: array<Types.entityRead> = []

      let loaderContext: Types.GravatarContract.NewGravatarEvent.loaderContext = {}
      {
        getEntitiesToLoad: () => entitiesToLoad,
        getLoaderContext: () => loaderContext,
        getContext: () => {
          gravatar: {
            insert: entity => {
              IO.InMemoryStore.Gravatar.setGravatar(~gravatar=entity, ~crud=Types.Create)
            },
            update: entity => {
              IO.InMemoryStore.Gravatar.setGravatar(~gravatar=entity, ~crud=Types.Update)
            },
            delete: id => (),
          },
        },
      }
    }
>>>>>>> 422c514f
  }
  module UpdatedGravatarEvent = {
    type context = Types.GravatarContract.UpdatedGravatarEvent.context

    type contextCreatorFunctions = {
      getLoaderContext: unit => Types.GravatarContract.UpdatedGravatarEvent.loaderContext,
      getContext: unit => Types.GravatarContract.UpdatedGravatarEvent.context,
      getEntitiesToLoad: unit => array<Types.entityRead>,
    }
    let contextCreator: unit => contextCreatorFunctions = () => {
      let optIdOf_gravatarWithChanges = ref(None)

      let entitiesToLoad: array<Types.entityRead> = []

      let loaderContext: Types.GravatarContract.UpdatedGravatarEvent.loaderContext = {
        gravatar: {
          gravatarWithChangesLoad: (id: Types.id) => {
            optIdOf_gravatarWithChanges := Some(id)

            let _ = Js.Array2.push(entitiesToLoad, Types.GravatarRead(id))
          },
        },
      }
      {
        getEntitiesToLoad: () => entitiesToLoad,
        getLoaderContext: () => loaderContext,
        getContext: () => {
          gravatar: {
            insert: entity => {
              IO.InMemoryStore.Gravatar.setGravatar(~gravatar=entity, ~crud=Types.Create)
            },
            update: entity => {
              IO.InMemoryStore.Gravatar.setGravatar(~gravatar=entity, ~crud=Types.Update)
            },
            delete: id => (),
            gravatarWithChanges: () =>
              optIdOf_gravatarWithChanges.contents->Belt.Option.flatMap(id =>
                IO.InMemoryStore.Gravatar.getGravatar(~id)
              ),
          },
        },
      }
    }
  }
}<|MERGE_RESOLUTION|>--- conflicted
+++ resolved
@@ -2,37 +2,6 @@
   module NewGravatarEvent = {
     type context = Types.GravatarContract.NewGravatarEvent.context
 
-<<<<<<< HEAD
-let loadedEntities = {
-  getUserById: id => IO.InMemoryStore.User.getUser(~id),
-  //Note this should call the read function in handlers and grab all the loaded entities related to this event,
-  getAllLoadedUser: () => [], //TODO: likely will delete
-  getGravatarById: id => IO.InMemoryStore.Gravatar.getGravatar(~id),
-  //Note this should call the read function in handlers and grab all the loaded entities related to this event,
-  getAllLoadedGravatar: () => [], //TODO: likely will delete
-}
-
-%%private(
-  let context = {
-    user: {
-      insert: userInsert => {
-        IO.InMemoryStore.User.setUser(~user=userInsert, ~crud=Types.Create)
-      },
-      update: userUpdate => {
-        IO.InMemoryStore.User.setUser(~user=userUpdate, ~crud=Types.Update)
-      },
-      loadedEntities,
-    },
-    gravatar: {
-      insert: gravatarInsert => {
-        IO.InMemoryStore.Gravatar.setGravatar(~gravatar=gravatarInsert, ~crud=Types.Create)
-      },
-      update: gravatarUpdate => {
-        IO.InMemoryStore.Gravatar.setGravatar(~gravatar=gravatarUpdate, ~crud=Types.Update)
-      },
-      loadedEntities,
-    },
-=======
     type contextCreatorFunctions = {
       getLoaderContext: unit => Types.GravatarContract.NewGravatarEvent.loaderContext,
       getContext: unit => Types.GravatarContract.NewGravatarEvent.context,
@@ -58,7 +27,6 @@
         },
       }
     }
->>>>>>> 422c514f
   }
   module UpdatedGravatarEvent = {
     type context = Types.GravatarContract.UpdatedGravatarEvent.context
