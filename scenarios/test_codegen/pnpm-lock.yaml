--- conflicted
+++ resolved
@@ -143,11 +143,7 @@
         specifier: 16.4.5
         version: 16.4.5
       envio:
-<<<<<<< HEAD
-        specifier: file:/Users/dzakh/.cursor/worktrees/hyperindex/NVD9r/codegenerator/target/debug/envio/../../../cli/npm/envio
-=======
         specifier: file:/Users/dzakh/.cursor/worktrees/hyperindex/fIYDe/codegenerator/target/debug/envio/../../../cli/npm/envio
->>>>>>> 8b85a78d
         version: file:../../codegenerator/cli/npm/envio(typescript@5.5.4)
       ethers:
         specifier: 6.8.0
