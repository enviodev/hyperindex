--- conflicted
+++ resolved
@@ -149,11 +149,7 @@
         specifier: 16.4.5
         version: 16.4.5
       envio:
-<<<<<<< HEAD
-        specifier: file:/home/rangel/Projects/hyperindex/codegenerator/target/debug/envio/../../../cli/npm/envio
-=======
         specifier: file:/Users/denham/Documents/projects/envio/code/hyperindex/codegenerator/target/debug/envio/../../../cli/npm/envio
->>>>>>> 69e46add
         version: file:../../codegenerator/cli/npm/envio(typescript@5.5.4)
       ethers:
         specifier: 6.8.0
