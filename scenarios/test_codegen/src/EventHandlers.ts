import { deepEqual } from "assert";
import { experimental_createEffect, Effect, S } from "envio";
import { TestEvents } from "generated";
import { TestHelpers } from "generated";
import { EventFiltersTest } from "generated";
import {
  Gravatar,
  BigDecimal,
  NftFactory,
  SimpleNft,
  NftCollection,
  User,
  eventLog,
  NftFactory_SimpleNftCreated_eventArgs,
  NftFactory_SimpleNftCreated_event,
} from "generated";
import { expectType, TypeEqual } from "ts-expect";
import { bytesToHex } from "viem";

// Test effects type inference
const noopEffect = experimental_createEffect(
  {
    name: "noopEffect",
    input: undefined,
    output: undefined,
  },
  async ({ context, input }) => {
    expectType<TypeEqual<typeof input, undefined>>(true);
    expectType<TypeEqual<typeof noopEffect, Effect<undefined, undefined>>>(
      true
    );
    const result = await context.effect(noopEffect, undefined);
    expectType<TypeEqual<typeof result, undefined>>(true);
    // @ts-expect-error
    await context.effect(noopEffect, "foo");
    return undefined;
  }
);
const getFiles = experimental_createEffect(
  {
    name: "getFiles",
    input: {
      foo: S.string,
      bar: S.optional(S.string),
    },
    output: S.union(["foo", "files"]),
  },
  async ({ context, input }) => {
    if (Math.random() > 0.5) {
      return "files";
    }
    // @ts-expect-error
    await context.effect(getFiles, undefined);
    const recursive = await context.effect(getFiles, {
      foo: "bar",
      bar: undefined,
    });
    expectType<
      TypeEqual<
        typeof input,
        {
          foo: string;
          bar?: string | undefined;
        }
      >
    >(true);
    expectType<TypeEqual<typeof recursive, "files" | "foo">>(true);
    expectType<
      TypeEqual<
        typeof getFiles,
        Effect<
          {
            foo: string;
            bar?: string | undefined;
          },
          "files" | "foo"
        >
      >
    >(true);
    return "foo";
  }
);
const getBalance = experimental_createEffect(
  {
    name: "getBalance",
    input: {
      address: S.string,
      blockNumber: S.optional(S.bigint),
    },
    output: S.bigDecimal,
  },
  async ({ context, input: { address, blockNumber } }) => {
    try {
      // If blockNumber is provided, use it to get balance at that specific block
      const options = blockNumber ? { blockNumber } : undefined;
      // const balance = await lbtcContract.read.balanceOf(
      //   [address as `0x${string}`],
      //   options
      // );
      const balance = 123n;

      // Only log on successful retrieval to reduce noise
      context.log.info(
        `Balance of ${address}${
          blockNumber ? ` at block ${blockNumber}` : ""
        }: ${balance}`
      );

      return BigDecimal(balance.toString());
    } catch (error) {
      context.log.error(`Error getting balance for ${address}`, error as Error);
      // Return 0 on error to prevent processing failures
      return BigDecimal(0);
    }
  }
);
expectType<
  TypeEqual<
    typeof getBalance,
    Effect<{ address: string; blockNumber?: bigint | undefined }, BigDecimal>
  >
>(true);

const zeroAddress = "0x0000000000000000000000000000000000000000";

Gravatar.CustomSelection.handler(async ({ event, context }) => {
  if (0) {
    const _ = await context.effect(noopEffect, undefined);
    context.log.error("There's an error");
    context.log.error("This is a test error", new Error("Test error message"));
    context.log.warn("This is a test warn", { foo: "bar" });
  }

  const transactionSchema = S.schema({
    to: undefined,
    from: "0xfoo",
    hash: S.string,
  });
  S.assertOrThrow(event.transaction, transactionSchema)!;
  const blockSchema = S.schema({
    hash: S.string,
    number: S.number,
    timestamp: S.number,
    parentHash: "0xParentHash",
  });
  S.assertOrThrow(event.block, blockSchema)!;

  // We already do type checking in the tests,
  // but double-check that we receive correct types
  // in the handler args as well
  expectType<
    TypeEqual<
      typeof event.transaction,
      {
        readonly to: string | undefined;
        readonly from: string | undefined;
        readonly hash: string;
      }
    >
  >(true);
  expectType<
    TypeEqual<
      typeof event.block,
      {
        readonly number: number;
        readonly timestamp: number;
        readonly hash: string;
        readonly parentHash: string;
      }
    >
  >(true);

  context.CustomSelectionTestPass.set({
    id: event.transaction.hash,
  });
});

NftFactory.SimpleNftCreated.contractRegister(({ event, context }) => {
  context.addSimpleNft(event.params.contractAddress);
});

NftFactory.SimpleNftCreated.handlerWithLoader({
  loader: async (_) => undefined,
  handler: async ({ event, context }) => {
    const testType: NftFactory_SimpleNftCreated_event =
      event satisfies eventLog<NftFactory_SimpleNftCreated_eventArgs>;

    let nftCollection: NftCollection = {
      id: event.params.contractAddress,
      contractAddress: event.params.contractAddress,
      name: event.params.name,
      symbol: event.params.symbol,
      maxSupply: event.params.maxSupply,
      currentSupply: 0,
    };
    context.NftCollection.set(nftCollection);
    context.EntityWithBigDecimal.set({
      id: "testingEntityWithBigDecimal",
      bigDecimal: new BigDecimal(123.456),
    });
    context.EntityWithTimestamp.set({
      id: "testingEntityWithTimestamp",
      timestamp: new Date(1725265940437),
    });
  },
});

SimpleNft.Transfer.handlerWithLoader({
  loader: async ({ event, context }) => {
    const [loadedUserFrom, loadedUserTo, nftCollectionUpdated, existingToken] =
      await Promise.all([
        context.User.get(event.params.from),
        context.User.get(event.params.to),
        context.NftCollection.get(event.srcAddress),
        context.Token.get(
          event.srcAddress.concat("-").concat(event.params.tokenId.toString())
        ),
      ]);

    return {
      loadedUserFrom,
      loadedUserTo,
      nftCollectionUpdated,
      existingToken,
    };
  },
  handler: async ({ event, context, loaderReturn }) => {
    const {
      loadedUserFrom,
      loadedUserTo,
      nftCollectionUpdated,
      existingToken,
    } = loaderReturn;
    const token = {
      id: event.srcAddress.concat("-").concat(event.params.tokenId.toString()),
      tokenId: event.params.tokenId,
      collection_id: event.srcAddress,
      owner_id: event.params.to,
    };
    if (nftCollectionUpdated) {
      if (!existingToken) {
        let currentSupply = Number(nftCollectionUpdated.currentSupply) + 1;

        let nftCollection: NftCollection = {
          ...nftCollectionUpdated,
          currentSupply,
        };
        context.NftCollection.set(nftCollection);
      }
    } else {
      console.log(
        "Issue with events emitted, unregistered NFT collection transfer"
      );
      return;
    }

    if (event.params.from !== zeroAddress) {
      const userFrom: User = {
        id: event.params.from,
        address: event.params.from,
        updatesCountOnUserForTesting:
          loadedUserFrom?.updatesCountOnUserForTesting || 0,
        gravatar_id: undefined,
        accountType: "USER",
      };
      context.User.set(userFrom);
    }

    if (event.params.to !== zeroAddress) {
      const userTo: User = {
        id: event.params.to,
        address: event.params.to,
        updatesCountOnUserForTesting:
          loadedUserTo?.updatesCountOnUserForTesting || 0,
        gravatar_id: undefined,
        accountType: "ADMIN",
      };
      context.User.set(userTo);
    }

    context.Token.set(token);
  },
});

// Test event filtering hashing
export const hashingTestParams = {
  id: 50n,
  addr: TestHelpers.Addresses.mockAddresses[0],
  str: "test",
  isTrue: true,
  dynBytes: new Uint8Array([1, 2, 3, 4, 5, 6, 7, 9]),
  fixedBytes32: new Uint8Array(32).fill(0x12),
  struct: [50n, "test"] satisfies [bigint, string],
};
TestEvents.IndexedUint.handler(async (_) => {}, {
  eventFilters: {
    num: [hashingTestParams.id],
  },
});
TestEvents.IndexedInt.handler(async (_) => {}, {
  eventFilters: {
    num: [-hashingTestParams.id],
  },
});
TestEvents.IndexedBool.handler(async (_) => {}, {
  eventFilters: {
    isTrue: [hashingTestParams.isTrue],
  },
});
TestEvents.IndexedAddress.handler(async (_) => {}, {
  eventFilters: {
    addr: [hashingTestParams.addr],
  },
});
TestEvents.IndexedBytes.handler(async (_) => {}, {
  eventFilters: {
    dynBytes: [bytesToHex(hashingTestParams.dynBytes)],
  },
});
TestEvents.IndexedFixedBytes.handler(async (_) => {}, {
  eventFilters: {
    fixedBytes: [bytesToHex(hashingTestParams.fixedBytes32)],
  },
});
TestEvents.IndexedString.handler(async (_) => {}, {
  eventFilters: {
    str: [hashingTestParams.str],
  },
});
TestEvents.IndexedStruct.handler(async (_) => {}, {
  eventFilters: {
    testStruct: hashingTestParams.struct,
  },
});
TestEvents.IndexedArray.handler(async (_) => {}, {
  eventFilters: {
    array: [[hashingTestParams.id, hashingTestParams.id + 1n]],
  },
});
TestEvents.IndexedFixedArray.handler(async (_) => {}, {
  eventFilters: {
    array: [[hashingTestParams.id, hashingTestParams.id + 1n]],
  },
});
TestEvents.IndexedNestedArray.handler(async (_) => {}, {
  eventFilters: {
    array: [
      [
        [hashingTestParams.id, hashingTestParams.id],
        [hashingTestParams.id, hashingTestParams.id],
      ],
    ],
  },
});
TestEvents.IndexedStructArray.handler(async (_) => {}, {
  eventFilters: {
    array: [[hashingTestParams.struct, hashingTestParams.struct]],
  },
});
TestEvents.IndexedNestedStruct.handler(async (_) => {}, {
  eventFilters: {
    nestedStruct: [[hashingTestParams.id, hashingTestParams.struct]],
  },
});
TestEvents.IndexedStructWithArray.handler(async (_) => {}, {
  eventFilters: {
    structWithArray: [
      [hashingTestParams.id, hashingTestParams.id + 1n],
      [hashingTestParams.str, hashingTestParams.str],
    ],
  },
});

const ZERO_ADDRESS = "0x0000000000000000000000000000000000000000";
const WHITELISTED_ADDRESSES = {
  137: [
    "0xf39Fd6e51aad88F6F4ce6aB8827279cffFb92266",
    "0x70997970C51812dc3A010C7d01b50e0d17dc79C8",
  ],
  100: ["0x3C44CdDdB6a900fa2b585dd299e03d12FA4293BC"],
};
EventFiltersTest.Transfer.handler(async (_) => {}, {
  wildcard: true,
  eventFilters: ({ chainId }) => {
    return [
      { from: ZERO_ADDRESS, to: WHITELISTED_ADDRESSES[chainId] },
      { from: WHITELISTED_ADDRESSES[chainId], to: ZERO_ADDRESS },
    ];
  },
});
EventFiltersTest.EmptyFiltersArray.handler(async (_) => {}, {
  wildcard: true,
  eventFilters: [],
});
EventFiltersTest.WildcardWithAddress.handler(async (_) => {}, {
  wildcard: true,
  eventFilters: ({ addresses }) => {
    return [
      { from: ZERO_ADDRESS, to: addresses },
      { from: addresses, to: ZERO_ADDRESS },
    ];
  },
});
EventFiltersTest.WithExcessField.handler(async (_) => {}, {
  wildcard: true,
  eventFilters: (_) => {
    return { from: ZERO_ADDRESS, to: ZERO_ADDRESS };
  },
});

Gravatar.FactoryEvent.contractRegister(({ event, context }) => {
  switch (event.params.testCase) {
    case "throwOnHangingRegistration":
      setTimeout(() => {
        context.addSimpleNft(event.params.contract);
      }, 0);
      break;
    case "asyncRegistration":
      return new Promise((resolve) =>
        setTimeout(() => {
          context.addSimpleNft(event.params.contract);
          resolve();
        }, 0)
      );
    case "syncRegistration":
      context.addSimpleNft(event.params.contract);
      break;
  }
});

<<<<<<< HEAD
const notify = (event: unknown) => {
  console.log(event);
};

const indexerStartedAt = (new Date().getTime() / 1000) | 0;
const isLiveEvent = (event: { block: { timestamp: number } }) => {
  return event.block.timestamp > indexerStartedAt;
};

Gravatar.FactoryEvent.handler(async ({ event, context }) => {
  if (isLiveEvent(event)) {
    notify(event);
  }

  switch (event.params.testCase) {
    case "getOrCreate - creates": {
      const user = await context.User.getOrCreate({
        id: "0",
        address: "0x",
        updatesCountOnUserForTesting: 0,
        gravatar_id: undefined,
        accountType: "USER",
      });
      expectType<TypeEqual<typeof user, User>>(true);
      deepEqual(user, {
        id: "0",
        address: "0x",
        updatesCountOnUserForTesting: 0,
        gravatar_id: undefined,
        accountType: "USER",
      });
      break;
    }

    case "getOrCreate - loads": {
      const user = await context.User.getOrCreate({
        id: "0",
        address: "0x",
        updatesCountOnUserForTesting: 0,
        gravatar_id: undefined,
        accountType: "USER",
      });
      expectType<TypeEqual<typeof user, User>>(true);
      deepEqual(
        user,
        {
          id: "0",
          address: "existing",
          updatesCountOnUserForTesting: 0,
          gravatar_id: undefined,
          accountType: "USER",
        },
        "Note how address is 'existing' and not '0x'"
      );
      break;
    }

    case "getOrThrow": {
      const user = await context.User.getOrThrow("0");
      expectType<TypeEqual<typeof user, User>>(true);
      deepEqual(user, {
        id: "0",
        address: "existing",
        updatesCountOnUserForTesting: 0,
        gravatar_id: undefined,
        accountType: "USER",
      });
      break;
    }

    case "getOrThrow - custom message": {
      await context.User.getOrThrow("0", "User should always exist");
      break;
    }
=======
Gravatar.FactoryEvent.handler(async ({ event, context }) => {
  switch (event.params.testCase) {
    case "entityWithAllTypesSet":
      context.EntityWithAllTypes.set({
        id: "1",
        string: "string",
        optString: "optString",
        arrayOfStrings: ["arrayOfStrings1", "arrayOfStrings2"],
        int_: 1,
        optInt: 2,
        arrayOfInts: [3, 4],
        float_: 1.1,
        optFloat: 2.2,
        arrayOfFloats: [3.3, 4.4],
        bool: true,
        optBool: false,
        bigInt: 1n,
        optBigInt: 2n,
        arrayOfBigInts: [3n, 4n],
        bigDecimal: new BigDecimal("1.1"),
        optBigDecimal: new BigDecimal("2.2"),
        arrayOfBigDecimals: [new BigDecimal("3.3"), new BigDecimal("4.4")],
        json: { foo: ["bar"] },
      });
      context.EntityWithAllTypes.set({
        id: "2",
        string: "string",
        optString: "optString",
        arrayOfStrings: ["arrayOfStrings1", "arrayOfStrings2"],
        int_: 1,
        optInt: 2,
        arrayOfInts: [3, 4],
        float_: 1.1,
        optFloat: 2.2,
        arrayOfFloats: [3.3, 4.4],
        bool: true,
        optBool: false,
        bigInt: 1n,
        optBigInt: 2n,
        arrayOfBigInts: [3n, 4n],
        bigDecimal: new BigDecimal("1.1"),
        optBigDecimal: new BigDecimal("2.2"),
        arrayOfBigDecimals: [new BigDecimal("3.3"), new BigDecimal("4.4")],
        json: { foo: ["bar"] },
      });
      break;
    default:
>>>>>>> 1ab4ffa0
  }
});<|MERGE_RESOLUTION|>--- conflicted
+++ resolved
@@ -428,82 +428,6 @@
   }
 });
 
-<<<<<<< HEAD
-const notify = (event: unknown) => {
-  console.log(event);
-};
-
-const indexerStartedAt = (new Date().getTime() / 1000) | 0;
-const isLiveEvent = (event: { block: { timestamp: number } }) => {
-  return event.block.timestamp > indexerStartedAt;
-};
-
-Gravatar.FactoryEvent.handler(async ({ event, context }) => {
-  if (isLiveEvent(event)) {
-    notify(event);
-  }
-
-  switch (event.params.testCase) {
-    case "getOrCreate - creates": {
-      const user = await context.User.getOrCreate({
-        id: "0",
-        address: "0x",
-        updatesCountOnUserForTesting: 0,
-        gravatar_id: undefined,
-        accountType: "USER",
-      });
-      expectType<TypeEqual<typeof user, User>>(true);
-      deepEqual(user, {
-        id: "0",
-        address: "0x",
-        updatesCountOnUserForTesting: 0,
-        gravatar_id: undefined,
-        accountType: "USER",
-      });
-      break;
-    }
-
-    case "getOrCreate - loads": {
-      const user = await context.User.getOrCreate({
-        id: "0",
-        address: "0x",
-        updatesCountOnUserForTesting: 0,
-        gravatar_id: undefined,
-        accountType: "USER",
-      });
-      expectType<TypeEqual<typeof user, User>>(true);
-      deepEqual(
-        user,
-        {
-          id: "0",
-          address: "existing",
-          updatesCountOnUserForTesting: 0,
-          gravatar_id: undefined,
-          accountType: "USER",
-        },
-        "Note how address is 'existing' and not '0x'"
-      );
-      break;
-    }
-
-    case "getOrThrow": {
-      const user = await context.User.getOrThrow("0");
-      expectType<TypeEqual<typeof user, User>>(true);
-      deepEqual(user, {
-        id: "0",
-        address: "existing",
-        updatesCountOnUserForTesting: 0,
-        gravatar_id: undefined,
-        accountType: "USER",
-      });
-      break;
-    }
-
-    case "getOrThrow - custom message": {
-      await context.User.getOrThrow("0", "User should always exist");
-      break;
-    }
-=======
 Gravatar.FactoryEvent.handler(async ({ event, context }) => {
   switch (event.params.testCase) {
     case "entityWithAllTypesSet":
@@ -550,7 +474,65 @@
         json: { foo: ["bar"] },
       });
       break;
-    default:
->>>>>>> 1ab4ffa0
+
+    case "getOrCreate - creates": {
+      const user = await context.User.getOrCreate({
+        id: "0",
+        address: "0x",
+        updatesCountOnUserForTesting: 0,
+        gravatar_id: undefined,
+        accountType: "USER",
+      });
+      expectType<TypeEqual<typeof user, User>>(true);
+      deepEqual(user, {
+        id: "0",
+        address: "0x",
+        updatesCountOnUserForTesting: 0,
+        gravatar_id: undefined,
+        accountType: "USER",
+      });
+      break;
+    }
+
+    case "getOrCreate - loads": {
+      const user = await context.User.getOrCreate({
+        id: "0",
+        address: "0x",
+        updatesCountOnUserForTesting: 0,
+        gravatar_id: undefined,
+        accountType: "USER",
+      });
+      expectType<TypeEqual<typeof user, User>>(true);
+      deepEqual(
+        user,
+        {
+          id: "0",
+          address: "existing",
+          updatesCountOnUserForTesting: 0,
+          gravatar_id: undefined,
+          accountType: "USER",
+        },
+        "Note how address is 'existing' and not '0x'"
+      );
+      break;
+    }
+
+    case "getOrThrow": {
+      const user = await context.User.getOrThrow("0");
+      expectType<TypeEqual<typeof user, User>>(true);
+      deepEqual(user, {
+        id: "0",
+        address: "existing",
+        updatesCountOnUserForTesting: 0,
+        gravatar_id: undefined,
+        accountType: "USER",
+      });
+      break;
+    }
+
+    case "getOrThrow - custom message": {
+      await context.User.getOrThrow("0", "User should always exist");
+      break;
+    }
   }
 });