type User @entity {
  id: ID!
  address: Bytes!
  gravatar: Gravatar
<<<<<<< HEAD
  tags: [String!]!
=======
  tokens: [Token!]!
>>>>>>> 7f717b10
}

type Gravatar @entity {
  id: ID!
  owner: User!
  displayName: String!
  imageUrl: String!
  updatesCount: BigInt!
}

type Nftcollection @entity {
  id: ID!
  contractAddress: Bytes!
  name: String!
  symbol: String!
  maxSupply: BigInt!
  currentSupply: Int!
}

type Token @entity {
  id: ID!
  tokenId: BigInt!
  collection: Nftcollection!
  owner: User!
}<|MERGE_RESOLUTION|>--- conflicted
+++ resolved
@@ -2,11 +2,8 @@
   id: ID!
   address: Bytes!
   gravatar: Gravatar
-<<<<<<< HEAD
   tags: [String!]!
-=======
   tokens: [Token!]!
->>>>>>> 7f717b10
 }
 
 type Gravatar @entity {
