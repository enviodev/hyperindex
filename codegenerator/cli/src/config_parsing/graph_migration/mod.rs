use crate::{
    config_parsing::{
        chain_helpers::{self, GraphNetwork},
        human_config::{
            evm::{ContractConfig, EventConfig, HumanConfig, Network},
            NetworkContract,
        },
    },
    constants::project_paths::DEFAULT_SCHEMA_PATH,
};
use anyhow::{anyhow, Context};
use regex::Regex;
use serde::{Deserialize, Serialize};
use serde_yaml;
use std::{collections::HashMap, fs, path::PathBuf};
use tokio::{
    task::JoinSet,
    time::{timeout, Duration},
};

#[derive(Debug, Deserialize)]
#[serde(rename_all = "camelCase")]
pub struct GraphManifest {
    pub spec_version: String,
    pub description: Option<String>,
    pub repository: Option<String>,
    pub schema: Schema,
    pub data_sources: Vec<DataSource>,
    pub templates: Option<Vec<Template>>,
}

#[derive(Debug, Deserialize, Serialize, Clone)]
pub struct FileID {
    #[serde(rename = "/")]
    pub value: String,
}

#[derive(Debug, Deserialize)]
pub struct Schema {
    pub file: FileID,
}

#[derive(Debug, Deserialize, Clone)]
pub struct DataSource {
    pub kind: String,
    pub name: String,
    pub network: GraphNetwork,
    pub source: Source,
    pub mapping: Mapping,
}
#[derive(Debug, Deserialize)]
pub struct Template {
    pub kind: String,
    pub name: String,
    pub network: GraphNetwork,
    pub source: TemplateSource,
    pub mapping: Mapping,
}

#[derive(Debug, Deserialize, Clone)]
#[serde(rename_all = "camelCase")]
pub struct Source {
    pub address: String,
    pub abi: String,
    pub start_block: String,
}

#[derive(Debug, Deserialize)]
#[serde(rename_all = "camelCase")]
pub struct TemplateSource {
    pub address: Option<String>,
    pub abi: Option<String>,
    pub start_block: Option<String>,
}

#[derive(Debug, Deserialize, Clone)]
#[serde(rename_all = "camelCase")]
pub struct Mapping {
    pub kind: String,
    pub api_version: String,
    pub language: String,
    pub entities: Vec<String>,
    pub abis: Vec<Abi>,
    pub event_handlers: Vec<EventHandler>,
    pub call_handlers: Option<Vec<CallHandler>>,
    pub block_handlers: Option<Vec<BlockHandler>>,
    pub file: FileID,
}

#[derive(Debug, Deserialize, Clone)]
pub struct Abi {
    pub name: String,
    pub file: FileID,
}

#[derive(Debug, Deserialize, Clone)]
pub struct EventHandler {
    pub event: String,
    pub handler: String,
}

#[derive(Debug, Deserialize, Clone)]
pub struct CallHandler {
    pub function: String,
    pub handler: String,
}

#[derive(Debug, Deserialize, Clone)]
pub struct BlockHandler {
    pub handler: String,
}

// Logic to get the event handler directory based on the language
<<<<<<< HEAD
=======
fn get_event_handler_directory(language: &Language) -> String {
    match language {
        Language::ReScript => "./src/EventHandlers.res.js".to_string(),
        Language::TypeScript => "./src/EventHandlers.ts".to_string(),
    }
}
>>>>>>> fd3d6a04

// Function to replace unsupported field types from schema
fn update_schema_with_supported_field_types(schema_str: String) -> String {
    schema_str.replace("BigDecimal", "Float")
}

// Function to fetch a file from IPFS
// TODO: use a pinning service of hitting the IPFS gateway which can be slow sometimes
async fn fetch_ipfs_file(cid: &str) -> Result<String, reqwest::Error> {
    let url = format!("https://ipfs.network.thegraph.com/api/v0/cat?arg={}", cid);
    let client = reqwest::Client::new();
    let response = client.get(&url).send().await?;
    let content_raw = response.text().await?;
    Ok(content_raw)
}

// Function to generate a hashmap of network name to contracts
// Unnecessary to use a hashmap for subgraphs, because there is only one network per subgraph
// But will be useful multiple subgraph IDs for same subgraph across different chains
async fn generate_network_contract_hashmap(
    manifest_raw: &str,
) -> HashMap<GraphNetwork, Vec<String>> {
    // Deserialize manifest file
    let manifest: GraphManifest = serde_yaml::from_str::<GraphManifest>(manifest_raw).unwrap();

    let mut network_contracts: HashMap<GraphNetwork, Vec<String>> = HashMap::new();

    // Iterate through data sources and templates to get network name and contracts
    for data_source in manifest.data_sources {
        let network = data_source.network;
        let contracts: Vec<_> = data_source
            .mapping
            .abis
            .iter()
            .map(|abi| abi.name.clone())
            .collect();
        network_contracts
            .entry(network)
            .or_default()
            .extend(contracts);
    }

    // If templates exist, iterate through templates to get network name and contracts
    if let Some(templates) = manifest.templates {
        for template in templates {
            let network = template.network;
            let contracts: Vec<_> = template
                .mapping
                .abis
                .iter()
                .map(|abi| abi.name.clone())
                .collect();
            network_contracts
                .entry(network)
                .or_default()
                .extend(contracts);
        }
    }

    // remove any duplicate contracts per network before returning the network_contracts hashmap
    for contracts in network_contracts.values_mut() {
        contracts.sort();
        contracts.dedup();
    }

    network_contracts
}

// maximum backoff period for fetching files from IPFS
const MAXIMUM_BACKOFF: Duration = Duration::from_secs(32);

async fn fetch_ipfs_file_with_retry(file_id: &str, file_name: &str) -> anyhow::Result<String> {
    let mut refetch_delay = Duration::from_secs(2);

    let fail_if_maximum_is_exceeded = |current_refetch_delay, err: &str| -> anyhow::Result<()> {
        if current_refetch_delay >= MAXIMUM_BACKOFF {
            eprintln!("Failed to fetch {}: {}", file_name, err);
            eprintln!("{} file needs to be imported manually.", file_name);
            return Err(anyhow!("Maximum backoff timeout exceeded"));
        }
        Ok(())
    };
    loop {
        match timeout(refetch_delay, fetch_ipfs_file(file_id)).await {
            Ok(Ok(file)) => break Ok(file),
            Ok(Err(err)) => {
                fail_if_maximum_is_exceeded(refetch_delay, &err.to_string())?;
                eprintln!(
                    "Failed to fetch {}: {}. Retrying in {} seconds...",
                    file_name,
                    &err,
                    refetch_delay.as_secs()
                );
            }
            Err(err) => {
                fail_if_maximum_is_exceeded(refetch_delay, &err.to_string())?;
                eprintln!(
                    "Fetching {} timed out. Retrying in {} seconds...",
                    file_name,
                    refetch_delay.as_secs()
                );
            }
        }
        tokio::time::sleep(refetch_delay).await;
        refetch_delay *= 2;
    }
}

///Slice off "/ipfs/" from the path
///Note this can panic the first 6 chars in the string slice are invalid utf8
///However it will check for utf8 validity so there is no risk of junk values and path should
///always start with /ipfs/ which is valid
fn get_ipfs_id_from_file_path(file_path: &str) -> &str {
    &file_path[6..]
}

fn valid_ipfs_cid(cid: &str) -> bool {
    let ipfs_cid_regex = Regex::new(r"Qm[1-9A-HJ-NP-Za-km-z]{44,}").unwrap();
    ipfs_cid_regex.is_match(cid)
}

// Function to generate config, schema and abis from subgraph ID
pub async fn generate_config_from_subgraph_id(
    project_root_path: &PathBuf,
    subgraph_id: &str,
) -> anyhow::Result<HumanConfig> {
    if !valid_ipfs_cid(subgraph_id) {
        return Err(anyhow!(
            "EE402: Invalid subgraph ID. Subgraph ID must match the IPFS CID format convention. More information can be found here: https://github.com/multiformats/cid#cidv0"
        ));
    }

    const MANIFEST_FILE_NAME: &str = "manifest.yaml";
    let manifest_file_string = fetch_ipfs_file_with_retry(subgraph_id, MANIFEST_FILE_NAME)
        .await
        .context("Failed to fetch manifest IPFS file")?;

    //Ensure the root dir is created before writing files to it
    fs::create_dir_all(project_root_path).context("Failed to create root dir")?;
    // Write manifest YAML file to a file
    // manifest file not required for Envio's indexing, but useful to save in project directory for debugging
    let manifest_path = project_root_path.join(MANIFEST_FILE_NAME);
    std::fs::write(manifest_path, &manifest_file_string)
        .with_context(|| format!("Failed to write {}.", MANIFEST_FILE_NAME))?;

    // Deserialize manifest file
    let manifest = serde_yaml::from_str::<GraphManifest>(&manifest_file_string)
        .with_context(|| format!("Failed to deserialize {}.", MANIFEST_FILE_NAME))?;

    // Create config object to be populated
    let mut config = HumanConfig {
        name: manifest.data_sources[0].name.clone(),
        description: manifest.description,
        ecosystem: None,
        schema: None,
        output: None,
        contracts: None,
        networks: vec![],
        unordered_multichain_mode: None,
        event_decoder: None,
        rollback_on_reorg: None,
        save_full_history: None,
        field_selection: None,
        raw_events: None,
        preload_handlers: Some(true),
        address_format: None,
    };
    let mut networks: Vec<Network> = vec![];

    //Allow schema and abis to be fetched on different threads
    let mut join_set = JoinSet::new();

    // Fetching schema file path from config
    let schema_ipfs_file_path = manifest.schema.file.value.clone();

    let schema_fs_path = project_root_path.join(DEFAULT_SCHEMA_PATH);

    //spawn a thread for fetching schema
    join_set.spawn(async move {
        fetch_ipfs_file_and_write_to_system(schema_ipfs_file_path, schema_fs_path, "schema").await
    });

    // Generate network contract hashmap
    let network_hashmap = generate_network_contract_hashmap(&manifest_file_string).await;

    for (graph_network, contracts) in &network_hashmap {
        // Create network object to be populated
        let mut network = Network {
            id: chain_helpers::Network::from(*graph_network).get_network_id(),
            hypersync_config: None,
            // TODO: update to the final rpc url
            rpc_config: None,
            rpc: None,
            start_block: 0,
            end_block: None,
            confirmed_block_threshold: None,
            contracts: vec![],
        };
        // Iterate through contracts to get contract name, abi file path, address and event names
        for contract in contracts {
            match manifest
                .data_sources
                .iter()
                .find(|ds| &ds.source.abi == contract)
                .cloned()
            {
                None => {
                    println!("Data source not found");
                }
                Some(data_source) => {
                    // Fetching event names from config
                    let event_handlers = &data_source.mapping.event_handlers;
                    let events = event_handlers
                        .iter()
                        .map(|event_handler| {
                            let start =
                                event_handler.event.as_str().find('(').ok_or_else(|| {
                                    anyhow!("Unexepected event definition without a '(' char")
                                })?;

                            // Event signatures of the manifest file from theGraph can differ from smart contract event signature convention
                            // therefore just extracting event name from event signature
                            let event_name = &event_handler
                                .event
                                .as_str()
                                .chars()
                                .take(start)
                                .collect::<String>();
                            let event = EventConfig {
                                event: event_name.to_string(),
                                name: None,
                                field_selection: None,
                            };

                            Ok(event)
                        })
                        .collect::<anyhow::Result<Vec<_>>>()?;

                let contract = NetworkContract {
                    name: data_source.name.to_string(),
                    address: vec![data_source.source.address.to_string()].into(),
                    config: Some(ContractConfig {
                        abi_file_path: Some(format!("abis/{}.json", data_source.name)),
                        handler: None,
                        events,
                    }),
                    start_block: None,
                };

                    // Pushing contract to network
                    network.contracts.push(contract.clone());

                    //Create the dir for all abis to be dropped in
                    let abi_dir_path = project_root_path.join("abis");
                    fs::create_dir_all(&abi_dir_path).context("Failed to create abis dir")?;

                    for data_source_abi in &data_source.mapping.abis {
                        let abi_dir_path = abi_dir_path.clone();
                        let abi_ipfs_file_path = data_source_abi.file.value.clone();
                        let abi_file_path =
                            abi_dir_path.join(format!("{}.json", data_source_abi.name));
                        println!("abi_ipfs_file_path: {}", abi_ipfs_file_path);
                        join_set.spawn(async move {
                            fetch_ipfs_file_and_write_to_system(
                                abi_ipfs_file_path,
                                abi_file_path,
                                "abi",
                            )
                            .await
                        });
                    }
                }
            };
        }

        // Pushing network to config
        networks.push(network);
    }
    config.networks = networks;

    // Convert config to YAML file
    let yaml_string = serde_yaml::to_string(&config).unwrap();

    // Write YAML string to a file
    std::fs::write(project_root_path.join("config.yaml"), yaml_string)
        .context("Failed to write config.yaml")?;

    //Await all the fetch and write threads before finishing
    while let Some(join) = join_set.join_next().await {
        join.map_err(|_| anyhow!("Failed to join abi fetch thread"))??;
    }

    Ok(config)
}

async fn fetch_ipfs_file_and_write_to_system(
    ipfs_file_path: String,
    fs_file_path: PathBuf,
    context_name: &str,
) -> anyhow::Result<()> {
    let ipfs_id: &str = get_ipfs_id_from_file_path(&ipfs_file_path);

    let mut file_string = fetch_ipfs_file_with_retry(ipfs_id, context_name)
        .await
        .with_context(|| format!("Failed to fetch {} IPFS file", context_name))?;

    if context_name == "schema" {
        file_string = update_schema_with_supported_field_types(file_string);
    }

    fs::write(&fs_file_path, file_string)
        .with_context(|| format!("Failed to write {} IPFS file", context_name))?;
    // Write abi file to directory
    println!(
        "{} written to file: {}",
        context_name,
        fs_file_path.display()
    );

    Ok(())
}

#[cfg(test)] // ignore from the compiler when it builds, only checked when we run cargo test
mod test {
    use super::GraphManifest;
    use crate::{
        config_parsing::{
            chain_helpers::{GraphNetwork, Network},
            graph_migration::get_ipfs_id_from_file_path,
        },
    };
    use std::{collections::HashMap, path::PathBuf};
    use tempdir::TempDir;

    // Integration test to see that a config file can be generated from a subgraph ID
    #[tokio::test]
    #[ignore = "Integration test that interacts with ipfs"]
    async fn test_generate_config_from_subgraph_id() {
        let temp_dir = TempDir::new("temp_graph_migration_folder").unwrap();
        // subgraph ID of USDC on Ethereum mainnet
        let cid: &str = "QmU5V3jy56KnFbxX2uZagvMwocYZASzy1inX828W2XWtTd";
        let project_root = PathBuf::from(temp_dir.path());
        super::generate_config_from_subgraph_id(&project_root, cid)
            .await
            .unwrap();
    }

    // Unit test to see that a manifest file can be deserialized
    #[test]
    fn test_manifest_deserializes() {
        let manifest_file = std::fs::read_to_string("test/configs/graph-manifest.yaml").unwrap();
        serde_yaml::from_str::<GraphManifest>(&manifest_file).unwrap();
    }

    // Unit test to see unsupported types in schema are replaced correctly
    #[test]
    fn test_update_schema_with_supported_field_types() {
        let schema_str = "type Factory @entity {
                id: ID!
                poolCount: BigInt!
                txCount: BigInt!
                totalVolumeUSD: BigDecimal!
                totalVolumeETH: BigDecimal!
                totalFeesUSD: BigDecimal!
                totalFeesETH: BigDecimal!
                untrackedVolumeUSD: BigDecimal!
                totalValueLockedUSD: BigDecimal!
                totalValueLockedETH: BigDecimal!
                totalValueLockedUSDUntracked: BigDecimal!
                totalValueLockedETHUntracked: BigDecimal!
                owner: ID!
            }"
        .to_string();
        let expected_schema_str = "type Factory @entity {
                id: ID!
                poolCount: BigInt!
                txCount: BigInt!
                totalVolumeUSD: Float!
                totalVolumeETH: Float!
                totalFeesUSD: Float!
                totalFeesETH: Float!
                untrackedVolumeUSD: Float!
                totalValueLockedUSD: Float!
                totalValueLockedETH: Float!
                totalValueLockedUSDUntracked: Float!
                totalValueLockedETHUntracked: Float!
                owner: ID!
            }"
        .to_string();

        assert_eq!(
            super::update_schema_with_supported_field_types(schema_str),
            expected_schema_str
        );
    }

    // Unit test to see if the network name is deserialized correctly
    #[test]
    fn test_network_deserialization() {
        let manifest_file = std::fs::read_to_string("test/configs/graph-manifest.yaml").unwrap();
        let manifest: GraphManifest =
            serde_yaml::from_str::<GraphManifest>(&manifest_file).unwrap();
        for data_source in manifest.data_sources {
            let chain_id = Network::from(data_source.network).get_network_id();
            println!("chainID: {}", chain_id);
        }
    }

    #[test]
    fn ipfs_id_from_path() {
        let path = "/ipfs/QmZ81YMckH8LxaLd9MnaGugvbvC9Mto3Ye3Vz4ydWE7npt";
        let id = get_ipfs_id_from_file_path(path);

        assert_eq!(id, "QmZ81YMckH8LxaLd9MnaGugvbvC9Mto3Ye3Vz4ydWE7npt");
    }

    // Unit test to that the correct ipfrs id is returned from a path
    #[test]
    #[should_panic]
    fn ipfs_id_from_path_non_unicode_panics() {
        //Panics because slicing half way through a non asci character does not return valid utf8
        //This should always be safe in our case because the first 6 chars should always be valid
        //utf8
        let non_unicode_string = "Hello世界!";
        get_ipfs_id_from_file_path(non_unicode_string);
    }

    // Unit test to check that the correct event handler directory is returned based on the language
<<<<<<< HEAD
=======
    #[test]
    fn test_get_event_handler_directory() {
        let language_1: Language = Language::ReScript;
        let language_2: Language = Language::TypeScript;
        let event_handler_directory_1 = super::get_event_handler_directory(&language_1);
        let event_handler_directory_2 = super::get_event_handler_directory(&language_2);
        assert_eq!(event_handler_directory_1, "./src/EventHandlers.res.js");
        assert_eq!(event_handler_directory_2, "./src/EventHandlers.ts");
    }
>>>>>>> fd3d6a04
    // Unit test to check that the correct network contract hashmap is generated
    #[tokio::test]
    async fn test_generate_network_contract_hashmap() {
        let manifest_file = std::fs::read_to_string("test/configs/graph-manifest.yaml").unwrap();
        let network_contracts = super::generate_network_contract_hashmap(&manifest_file).await;
        let mut network_contracts_expected = HashMap::new();
        network_contracts_expected.insert(
            GraphNetwork::EthereumMainnet,
            vec!["FiatTokenV1".to_string()],
        );
        assert_eq!(network_contracts, network_contracts_expected);
    }

    #[test]
    fn test_valid_ipfs_cid() {
        let subgraph_id_1 = "QmdAmQxQCuGoeqNLuE8m6zH366pY2LkustTRYDhSt85X7w";
        let subgraph_id_2 = "QmZ81YMckH8LxaLd9MnaGugvbvC9Mto3Ye3Vz4ydWE7npt";
        let subgraph_id_3 = "QmZ81YMckH8LxaLd9MnaGugvbvC9Mto3Ye3Vz4ydWE7nt";

        let valid_1 = super::valid_ipfs_cid(subgraph_id_1);
        let valid_2 = super::valid_ipfs_cid(subgraph_id_2);
        let valid_3 = super::valid_ipfs_cid(subgraph_id_3);

        assert!(valid_1);
        assert!(valid_2);
        assert!(!valid_3);
    }

    #[test]
    #[ignore]
    fn subgraph_id() {
        let valid_sub_graph_ids = vec![
            //Aave V2 Ethereum
            "C2zniPn45RnLDGzVeGZCx2Sw3GXrbc9gL4ZfL8B8Em2j",
            //Substreams Uniswap v3 Ethereum
            "HUZDsRpEVP2AvzDCyzDHtdc64dyDxx8FQjzsmqSg4H3B",
        ];

        for id in valid_sub_graph_ids {
            assert!(super::valid_ipfs_cid(id))
        }
    }
}<|MERGE_RESOLUTION|>--- conflicted
+++ resolved
@@ -109,17 +109,6 @@
 pub struct BlockHandler {
     pub handler: String,
 }
-
-// Logic to get the event handler directory based on the language
-<<<<<<< HEAD
-=======
-fn get_event_handler_directory(language: &Language) -> String {
-    match language {
-        Language::ReScript => "./src/EventHandlers.res.js".to_string(),
-        Language::TypeScript => "./src/EventHandlers.ts".to_string(),
-    }
-}
->>>>>>> fd3d6a04
 
 // Function to replace unsupported field types from schema
 fn update_schema_with_supported_field_types(schema_str: String) -> String {
@@ -358,16 +347,16 @@
                         })
                         .collect::<anyhow::Result<Vec<_>>>()?;
 
-                let contract = NetworkContract {
-                    name: data_source.name.to_string(),
-                    address: vec![data_source.source.address.to_string()].into(),
-                    config: Some(ContractConfig {
-                        abi_file_path: Some(format!("abis/{}.json", data_source.name)),
-                        handler: None,
-                        events,
-                    }),
-                    start_block: None,
-                };
+                    let contract = NetworkContract {
+                        name: data_source.name.to_string(),
+                        address: vec![data_source.source.address.to_string()].into(),
+                        config: Some(ContractConfig {
+                            abi_file_path: Some(format!("abis/{}.json", data_source.name)),
+                            handler: None,
+                            events,
+                        }),
+                        start_block: None,
+                    };
 
                     // Pushing contract to network
                     network.contracts.push(contract.clone());
@@ -445,11 +434,9 @@
 #[cfg(test)] // ignore from the compiler when it builds, only checked when we run cargo test
 mod test {
     use super::GraphManifest;
-    use crate::{
-        config_parsing::{
-            chain_helpers::{GraphNetwork, Network},
-            graph_migration::get_ipfs_id_from_file_path,
-        },
+    use crate::config_parsing::{
+        chain_helpers::{GraphNetwork, Network},
+        graph_migration::get_ipfs_id_from_file_path,
     };
     use std::{collections::HashMap, path::PathBuf};
     use tempdir::TempDir;
@@ -547,19 +534,6 @@
         get_ipfs_id_from_file_path(non_unicode_string);
     }
 
-    // Unit test to check that the correct event handler directory is returned based on the language
-<<<<<<< HEAD
-=======
-    #[test]
-    fn test_get_event_handler_directory() {
-        let language_1: Language = Language::ReScript;
-        let language_2: Language = Language::TypeScript;
-        let event_handler_directory_1 = super::get_event_handler_directory(&language_1);
-        let event_handler_directory_2 = super::get_event_handler_directory(&language_2);
-        assert_eq!(event_handler_directory_1, "./src/EventHandlers.res.js");
-        assert_eq!(event_handler_directory_2, "./src/EventHandlers.ts");
-    }
->>>>>>> fd3d6a04
     // Unit test to check that the correct network contract hashmap is generated
     #[tokio::test]
     async fn test_generate_network_contract_hashmap() {
