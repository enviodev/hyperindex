--- conflicted
+++ resolved
@@ -43,17 +43,12 @@
     "eventsource": "4.1.0",
     "pino": "8.16.1",
     "pino-pretty": "10.2.3",
-<<<<<<< HEAD
-    "@elastic/ecs-pino-format": "1.4.0",
-    "prom-client": "15.0.0",
-    "rescript-envsafe": "5.0.0",
-    "dotenv": "16.4.5"
-=======
     "prom-client": "15.0.0",
     "rescript": "11.1.3",
     "rescript-schema": "9.3.4",
-    "viem": "2.21.0"
->>>>>>> e307096e
+    "viem": "2.21.0",
+    "rescript-envsafe": "5.0.0",
+    "dotenv": "16.4.5"
   },
   "files": [
     "bin.js",
