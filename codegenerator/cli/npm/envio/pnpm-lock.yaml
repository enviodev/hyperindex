--- conflicted
+++ resolved
@@ -23,15 +23,12 @@
       bignumber.js:
         specifier: 9.1.2
         version: 9.1.2
-<<<<<<< HEAD
       dotenv:
         specifier: 16.4.5
         version: 16.4.5
-=======
       eventsource:
         specifier: ^4.1.0
         version: 4.1.0
->>>>>>> e307096e
       pino:
         specifier: 8.16.1
         version: 8.16.1
