--- conflicted
+++ resolved
@@ -364,18 +364,10 @@
     "persisted_state",
     ~fields=[
       mkField("id", Serial, ~fieldSchema=S.int, ~isPrimaryKey),
-<<<<<<< HEAD
-      mkField("envio_version", Text, ~fieldSchema=S.string),
-      mkField("config_hash", Text, ~fieldSchema=S.string),
-      mkField("schema_hash", Text, ~fieldSchema=S.string),
-      mkField("abi_files_hash", Text, ~fieldSchema=S.string),
-=======
       mkField("envio_version", String, ~fieldSchema=S.string),
       mkField("config_hash", String, ~fieldSchema=S.string),
       mkField("schema_hash", String, ~fieldSchema=S.string),
-      mkField("handler_files_hash", String, ~fieldSchema=S.string),
       mkField("abi_files_hash", String, ~fieldSchema=S.string),
->>>>>>> 3326be76
     ],
   )
 }
