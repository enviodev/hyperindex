--- conflicted
+++ resolved
@@ -507,7 +507,6 @@
   }
 }
 
-<<<<<<< HEAD
 module ProcessingBlockNumber = {
   let gauge = SafeGauge.makeOrThrow(
     ~name="envio_processing_block_number",
@@ -573,7 +572,9 @@
     ->PromClient.Gauge.labels({"chainId": chainId})
     ->PromClient.Gauge.set(processedCount)
     gauge->SafeGauge.handleInt(~labels=chainId, ~value=processedCount)
-=======
+  }
+}
+
 module ProcessingMaxBatchSize = {
   let gauge = PromClient.Gauge.makeGauge({
     "name": "envio_processing_max_batch_size",
@@ -582,6 +583,5 @@
 
   let set = (~maxBatchSize) => {
     gauge->PromClient.Gauge.set(maxBatchSize)
->>>>>>> 9ffeb5b8
   }
 }