const TableModule = require("./Table.bs.js");
// db operations for raw_events:
const MAX_ITEMS_PER_QUERY = 500;

const chunkBatchQuery = async (sql, entityDataArray, queryToExecute) => {
  const responses = [];
  // Split entityDataArray into chunks of MAX_ITEMS_PER_QUERY
  for (let i = 0; i < entityDataArray.length; i += MAX_ITEMS_PER_QUERY) {
    const chunk = entityDataArray.slice(i, i + MAX_ITEMS_PER_QUERY);
    const pendingRes = queryToExecute(sql, chunk);
    responses.push(pendingRes);
  }
  return Promise.all(responses);
};

const commaSeparateDynamicMapQuery = (sql, dynQueryConstructors) =>
  sql`${dynQueryConstructors.map(
    (constrQuery, i) =>
      sql`${constrQuery(sql)}${
        i === dynQueryConstructors.length - 1 ? sql`` : sql`, `
      }`,
  )}`;

const batchSetItemsInTableCore = (table, sql, rowDataArray) => {
  const fieldNames = TableModule.getFieldNames(table).filter(
    (fieldName) => fieldName !== "db_write_timestamp",
  );
  const primaryKeyFieldNames = TableModule.getPrimaryKeyFieldNames(table);
  const fieldQueryConstructors = fieldNames.map(
    (fieldName) => (sql) => sql`${sql(fieldName)} = EXCLUDED.${sql(fieldName)}`,
  );
  const pkQueryConstructors = primaryKeyFieldNames.map(
    (pkField) => (sql) => sql(pkField),
  );

  return sql`
INSERT INTO "public".${sql(table.tableName)}
${sql(rowDataArray, ...fieldNames)}
ON CONFLICT(${sql`${commaSeparateDynamicMapQuery(
    sql,
    pkQueryConstructors,
  )}`}) DO UPDATE
SET
${sql`${commaSeparateDynamicMapQuery(sql, fieldQueryConstructors)}`};`;
};

module.exports.batchSetItemsInTable = (table, sql, rowDataArray) => {
  const queryToExecute = (sql, chunk) =>
    batchSetItemsInTableCore(table, sql, chunk);
  return chunkBatchQuery(sql, rowDataArray, queryToExecute);
};

module.exports.batchDeleteItemsInTable = (table, sql, pkArray) => {
  const primaryKeyFieldNames = TableModule.getPrimaryKeyFieldNames(table);

  if (primaryKeyFieldNames.length === 1) {
    return sql`
      DELETE
      FROM "public".${sql(table.tableName)}
      WHERE ${sql(primaryKeyFieldNames[0])} IN ${sql(pkArray)};
      `;
  } else {
    //TODO, if needed create a delete query for multiple field matches
    //May be best to make pkArray an array of objects with fieldName -> value
  }
};

module.exports.batchReadItemsInTable = (table, sql, pkArray) => {
  const primaryKeyFieldNames = TableModule.getPrimaryKeyFieldNames(table);

  if (primaryKeyFieldNames.length === 1) {
    return sql`
      SELECT *
      FROM "public".${sql(table.tableName)}
      WHERE ${sql(primaryKeyFieldNames[0])} IN ${sql(pkArray)};
      `;
  } else {
    //TODO, if needed create a select query for multiple field matches
    //May be best to make pkArray an array of objects with fieldName -> value
  }
};

module.exports.whereEqQuery = (table, sql, fieldName, value) => {
  return sql`
    SELECT *
    FROM "public".${sql(table.tableName)}
    WHERE ${sql(fieldName)} = ${value};
    `;
};

module.exports.readLatestSyncedEventOnChainId = (sql, chainId) => sql`
  SELECT *
  FROM public.event_sync_state
  WHERE chain_id = ${chainId}`;

module.exports.batchSetEventSyncState = (sql, entityDataArray) => {
  return sql`
    INSERT INTO public.event_sync_state
  ${sql(
    entityDataArray,
    "chain_id",
    "block_number",
    "log_index",
    "block_timestamp",
    "is_pre_registering_dynamic_contracts",
  )}
    ON CONFLICT(chain_id) DO UPDATE
    SET
    "chain_id" = EXCLUDED."chain_id",
    "block_number" = EXCLUDED."block_number",
    "log_index" = EXCLUDED."log_index",
    "block_timestamp" = EXCLUDED."block_timestamp",
    "is_pre_registering_dynamic_contracts" = EXCLUDED."is_pre_registering_dynamic_contracts";
    `;
};

module.exports.readLatestChainMetadataState = (sql, chainId) => sql`
  SELECT *
  FROM public.chain_metadata
  WHERE chain_id = ${chainId}`;

module.exports.batchSetChainMetadata = (sql, entityDataArray) => {
  return sql`
    INSERT INTO public.chain_metadata
  ${sql(
    entityDataArray,
    "chain_id",
    "start_block", // this is left out of the on conflict below as it only needs to be set once
    "end_block", // this is left out of the on conflict below as it only needs to be set once
    "block_height",
    "first_event_block_number",
    "latest_processed_block",
    "num_events_processed",
    "is_hyper_sync", // this is left out of the on conflict below as it only needs to be set once
    "num_batches_fetched",
    "latest_fetched_block_number",
    "timestamp_caught_up_to_head_or_endblock",
  )}
  ON CONFLICT(chain_id) DO UPDATE
  SET
  "chain_id" = EXCLUDED."chain_id",
  "first_event_block_number" = EXCLUDED."first_event_block_number",
  "latest_processed_block" = EXCLUDED."latest_processed_block",
  "num_events_processed" = EXCLUDED."num_events_processed",
  "num_batches_fetched" = EXCLUDED."num_batches_fetched",
  "latest_fetched_block_number" = EXCLUDED."latest_fetched_block_number",
  "timestamp_caught_up_to_head_or_endblock" = EXCLUDED."timestamp_caught_up_to_head_or_endblock",
  "block_height" = EXCLUDED."block_height";`
    .then((res) => {})
    .catch((err) => {
      console.log("errored", err);
    });
};

module.exports.setChainMetadataBlockHeight = (sql, entityDataArray) => {
  return sql`
    INSERT INTO public.chain_metadata
  ${sql(
    entityDataArray,
    "chain_id",
    "start_block", // this is left out of the on conflict below as it only needs to be set once
    "end_block", // this is left out of the on conflict below as it only needs to be set once
    "block_height",
  )}
  ON CONFLICT(chain_id) DO UPDATE
  SET
  "chain_id" = EXCLUDED."chain_id",
  "block_height" = EXCLUDED."block_height";`
    .then((res) => {})
    .catch((err) => {
      console.log("errored", err);
    });
};

module.exports.readLatestRawEventsBlockNumberProcessedOnChainId = (
  sql,
  chainId,
) => sql`
  SELECT block_number
  FROM "public"."raw_events"
  WHERE chain_id = ${chainId}
  ORDER BY event_id DESC
  LIMIT 1;`;

module.exports.readRawEventsEntities = (sql, entityIdArray) => sql`
  SELECT *
  FROM "public"."raw_events"
  WHERE (chain_id, event_id) IN ${sql(entityIdArray)}`;

module.exports.getRawEventsPageGtOrEqEventId = (
  sql,
  chainId,
  eventId,
  limit,
  contractAddresses,
) => sql`
  SELECT *
  FROM "public"."raw_events"
  WHERE "chain_id" = ${chainId}
  AND "event_id" >= ${eventId}
  AND "src_address" IN ${sql(contractAddresses)}
  ORDER BY "event_id" ASC
  LIMIT ${limit}
`;

module.exports.getRawEventsPageWithinEventIdRangeInclusive = (
  sql,
  chainId,
  fromEventIdInclusive,
  toEventIdInclusive,
  limit,
  contractAddresses,
) => sql`
  SELECT *
  FROM public.raw_events
  WHERE "chain_id" = ${chainId}
  AND "event_id" >= ${fromEventIdInclusive}
  AND "event_id" <= ${toEventIdInclusive}
  AND "src_address" IN ${sql(contractAddresses)}
  ORDER BY "event_id" ASC
  LIMIT ${limit}
`;

const batchSetRawEventsCore = (sql, entityDataArray) => {
  return sql`
    INSERT INTO "public"."raw_events"
  ${sql(
    entityDataArray,
    "chain_id",
    "event_id",
    "event_name",
    "contract_name",
    "block_number",
    "log_index",
    "transaction_fields",
    "block_fields",
    "src_address",
    "block_hash",
    "block_timestamp",
    "params",
<<<<<<< HEAD
  )};`;
};

=======
  )}
    ON CONFLICT(chain_id, event_id) DO UPDATE
    SET
    "chain_id" = EXCLUDED."chain_id",
    "event_id" = EXCLUDED."event_id",
    "event_name" = EXCLUDED."event_name",
    "contract_name" = EXCLUDED."contract_name",
    "block_number" = EXCLUDED."block_number",
    "log_index" = EXCLUDED."log_index",
    "transaction_fields" = EXCLUDED."transaction_fields",
    "block_fields" = EXCLUDED."block_fields",
    "src_address" = EXCLUDED."src_address",
    "block_hash" = EXCLUDED."block_hash",
    "block_timestamp" = EXCLUDED."block_timestamp",
    "params" = EXCLUDED."params";`;
};

module.exports.deleteAllDynamicContractRegistrationsAfterEventIdentifier =
  async (sql, { blockTimestamp, chainId, blockNumber, logIndex }) => {
    return await sql`
      DELETE FROM "public"."dynamic_contract_registry"
      WHERE 
        registering_event_block_timestamp > ${blockTimestamp} OR
        (registering_event_block_timestamp = ${blockTimestamp} AND chain_id > ${chainId}) OR
        (registering_event_block_timestamp = ${blockTimestamp} AND chain_id = ${chainId} AND registering_event_block_number > ${blockNumber}) OR
        (registering_event_block_timestamp = ${blockTimestamp} AND chain_id = ${chainId} AND registering_event_block_number = ${blockNumber} AND registering_event_log_index > ${logIndex});
      `;
  };

>>>>>>> 563737ba
const EventUtils = require("../EventUtils.bs.js");

module.exports.batchSetRawEvents = (sql, entityDataArray) => {
  return chunkBatchQuery(sql, entityDataArray, batchSetRawEventsCore);
};

module.exports.batchDeleteRawEvents = (sql, entityIdArray) => sql`
  DELETE
  FROM "public"."raw_events"
  WHERE (chain_id, event_id) IN ${sql(entityIdArray)};`;
// end db operations for raw_events

const batchSetEndOfBlockRangeScannedDataCore = (sql, rowDataArray) => {
  return sql`
    INSERT INTO "public"."end_of_block_range_scanned_data"
  ${sql(
    rowDataArray,
    "chain_id",
    "block_timestamp",
    "block_number",
    "block_hash",
  )}
    ON CONFLICT(chain_id, block_number) DO UPDATE
    SET
    "chain_id" = EXCLUDED."chain_id",
    "block_timestamp" = EXCLUDED."block_timestamp",
    "block_number" = EXCLUDED."block_number",
    "block_hash" = EXCLUDED."block_hash";`;
};

module.exports.batchSetEndOfBlockRangeScannedData = (sql, rowDataArray) => {
  return chunkBatchQuery(
    sql,
    rowDataArray,
    batchSetEndOfBlockRangeScannedDataCore,
  );
};

module.exports.readEndOfBlockRangeScannedDataForChain = (sql, chainId) => {
  return sql`
    SELECT * FROM "public"."end_of_block_range_scanned_data"
    WHERE
      chain_id = ${chainId}
      ORDER BY block_number ASC;`;
};

module.exports.deleteStaleEndOfBlockRangeScannedDataForChain = (
  sql,
  chainId,
  blockNumberThreshold,
  blockTimestampThreshold,
) => {
  return sql`
    DELETE
    FROM "public"."end_of_block_range_scanned_data"
    WHERE chain_id = ${chainId}
    AND block_number < ${blockNumberThreshold}
    AND block_timestamp < ${blockTimestampThreshold}
    ;`;
};

module.exports.readDynamicContractsOnChainIdAtOrBeforeBlockNumber = (
  sql,
  chainId,
  blockNumber,
) => sql`
  SELECT *
  FROM "public"."dynamic_contract_registry"
  WHERE registering_event_block_number <= ${blockNumber} 
  AND chain_id = ${chainId};`;

module.exports.readDynamicContractsOnChainIdMatchingEvents = (
  sql,
  chainId,
  preRegisterEvents, // array<{registering_event_contract_name, registering_event_name, registering_event_src_address}>
) => {
  return sql`
    SELECT *
    FROM "public"."dynamic_contract_registry"
    WHERE chain_id = ${chainId}
    AND (registering_event_contract_name, registering_event_name, registering_event_src_address) IN ${sql(
      preRegisterEvents.map((item) => sql(item)),
    )};
  `;
};

const makeHistoryTableName = (entityName) => entityName + "_history";

/**
  Find the "first change" serial originating from the reorg chain above the safe block number 
  (Using serial to account for unordered multi chain reorgs, where an earier event on another chain could be rolled back)
*/
module.exports.getFirstChangeSerial_UnorderedMultichain = (
  sql,
  reorgChainId,
  safeBlockNumber,
  entityName,
) =>
  sql`
    SELECT
      MIN(serial) AS first_change_serial
    FROM
      public.${sql(makeHistoryTableName(entityName))}
    WHERE
      entity_history_chain_id = ${reorgChainId}
      AND entity_history_block_number > ${safeBlockNumber}
  `;

<<<<<<< HEAD
/**
  Find the "first change" serial originating from any chain above the provided safe block
*/
module.exports.getFirstChangeSerial_OrderedMultichain = (
  sql,
  safeBlockTimestamp,
  reorgChainId,
  safeBlockNumber,
  entityName,
) =>
  sql`
    SELECT
      MIN(serial) AS first_change_serial
    FROM
      public.${sql(makeHistoryTableName(entityName))}
    WHERE
      entity_history_block_timestamp > ${safeBlockTimestamp}
      OR
      (entity_history_block_timestamp = ${safeBlockTimestamp} AND entity_history_chain_id > ${reorgChainId})
      OR
      (entity_history_block_timestamp = ${safeBlockTimestamp} AND entity_history_chain_id = ${reorgChainId} AND entity_history_block_number > ${safeBlockNumber})
  `;

module.exports.getFirstChangeEntityHistoryPerChain = (
  sql,
=======
const makeHistoryTableName = (entityName) => entityName + "_history";

/**
  Find the "first change" serial originating from the reorg chain above the safe block number 
  (Using serial to account for unordered multi chain reorgs, where an earier event on another chain could be rolled back)
*/
module.exports.getFirstChangeSerial_UnorderedMultichain = (
  sql,
  reorgChainId,
  safeBlockNumber,
  entityName,
) =>
  sql`
    SELECT
      MIN(serial) AS first_change_serial
    FROM
      public.${sql(makeHistoryTableName(entityName))}
    WHERE
      entity_history_chain_id = ${reorgChainId}
      AND entity_history_block_number > ${safeBlockNumber}
  `;

/**
  Find the "first change" serial originating from any chain above the provided safe block
*/
module.exports.getFirstChangeSerial_OrderedMultichain = (
  sql,
  safeBlockTimestamp,
  reorgChainId,
  safeBlockNumber,
  entityName,
) =>
  sql`
    SELECT
      MIN(serial) AS first_change_serial
    FROM
      public.${sql(makeHistoryTableName(entityName))}
    WHERE
      entity_history_block_timestamp > ${safeBlockTimestamp}
      OR
      (entity_history_block_timestamp = ${safeBlockTimestamp} AND entity_history_chain_id > ${reorgChainId})
      OR
      (entity_history_block_timestamp = ${safeBlockTimestamp} AND entity_history_chain_id = ${reorgChainId} AND entity_history_block_number > ${safeBlockNumber})
  `;

module.exports.getFirstChangeEntityHistoryPerChain = (
  sql,
>>>>>>> 563737ba
  entityName,
  getFirstChangeSerial,
) => sql`
  WITH
    first_change AS (
      -- Step 1: Find the "first change" serial originating from the reorg chain above the safe block number 
      -- (Using serial to account for unordered multi chain reorgs, where an earier event on another chain could be rolled back)
      ${getFirstChangeSerial(sql)}
    )
  -- Step 2: Distinct on entity_history_chain_id, get the entity_history_block_number of the row with the 
  -- lowest serial >= the first change serial
  SELECT DISTINCT
    ON (entity_history_chain_id) *
  FROM
    public.${sql(makeHistoryTableName(entityName))}
  WHERE
    serial >= (
      SELECT
        first_change_serial
      FROM
        first_change
    )
  ORDER BY
    entity_history_chain_id,
    serial
    ASC; -- Select the row with the lowest serial per id
`;

module.exports.deleteRolledBackEntityHistory = (
  sql,
  entityName,
  getFirstChangeSerial,
) => sql`
  WITH
    first_change AS (
      -- Step 1: Find the "first change" serial originating from the reorg chain above the safe block number 
      -- (Using serial to account for unordered multi chain reorgs, where an earier event on another chain could be rolled back)
      ${getFirstChangeSerial(sql)}
    )
  -- Step 2: Delete all rows that have a serial >= the first change serial
  DELETE FROM
    public.${sql(makeHistoryTableName(entityName))}
  WHERE
    serial >= (
      SELECT
        first_change_serial
      FROM
        first_change
    );
  `;

const Utils = require("envio/src/Utils.bs.js");

module.exports.pruneStaleEntityHistory = (
  sql,
  entityName,
  safeChainIdAndBlockNumberArray,
) => {
  const tableName = makeHistoryTableName(entityName);
  return sql`
  WITH first_change AS (
    SELECT
      MIN(serial) AS first_change_serial
    FROM
      public.${sql(tableName)}
    WHERE
      ${Utils.$$Array.interleave(
    safeChainIdAndBlockNumberArray.map(
      ({ chainId, blockNumber }) =>
        sql`(entity_history_chain_id = ${chainId} AND entity_history_block_number > ${blockNumber})`,
    ),
    sql` OR `,
  )}
  ),
  items_in_reorg_threshold AS (
    SELECT DISTINCT
      ON (id) *
    FROM
      public.${sql(tableName)}
    WHERE
      serial >= (SELECT serial FROM first_change)
    ORDER BY
      id,
      serial ASC -- Select the row with the lowest serial per id
  ),
  -- Select all the previous history items for each id in the reorg threshold
  previous_items AS (
    SELECT
      prev.id,
      prev.serial
    FROM
      public.${sql(tableName)} prev
    INNER JOIN
      items_in_reorg_threshold r
    ON
      r.id = prev.id
      AND
      r.previous_entity_history_chain_id = prev.entity_history_chain_id
      AND
      r.previous_entity_history_block_number = prev.entity_history_block_number
      AND
      r.previous_entity_history_log_index = prev.entity_history_log_index
  )
  DELETE FROM
    public.${sql(tableName)} eh
  WHERE
    -- Delete all entity history of entities that are not in the reorg threshold
    eh.id NOT IN (SELECT id FROM items_in_reorg_threshold)
    -- Delete all rows where id matches a row in previous_items but has a lower serial
    OR 
    eh.serial < (SELECT serial FROM previous_items WHERE previous_items.id = eh.id);
`;
};

module.exports.getRollbackDiff = (sql, entityName, getFirstChangeSerial) => sql`
  WITH
    first_change AS (
      -- Step 1: Find the "first change" serial originating from the reorg chain above the safe block number 
      -- (Using serial to account for unordered multi chain reorgs, where an earier event on another chain could be rolled back)
      ${getFirstChangeSerial(sql)}
    ),
    rollback_ids AS (
      -- Step 2: Get all unique entity ids of rows that require rollbacks where the row's serial is above the first change serial
      SELECT DISTINCT
        ON (id) after.*
      FROM
        public.${sql(makeHistoryTableName(entityName))} after
      WHERE
        after.serial >= (
          SELECT
            first_change_serial
          FROM
            first_change
        )
      ORDER BY
        after.id,
        after.serial ASC -- Select the row with the lowest serial per id
    )
  -- Step 3: For each relevant id, join to the row on the "previous_entity_history" fields
  SELECT
    -- Select all before fields, overriding the needed values with defaults
    before.*,
    -- In the case where no previous row exists, coalesce the needed values since this new entity
    -- will need to be deleted
    COALESCE(before.id, after.id) AS id,
    COALESCE(before.action, 'DELETE') AS action,
    -- Deleting at 0 values will work fine for future rollbacks
    COALESCE(before.entity_history_block_number, 0) AS entity_history_block_number,
    COALESCE(before.entity_history_block_timestamp, 0) AS entity_history_block_timestamp,
    COALESCE(before.entity_history_chain_id, 0) AS entity_history_chain_id,
    COALESCE(before.entity_history_log_index, 0) AS entity_history_log_index
  FROM
    -- Use a RIGHT JOIN, to ensure that nulls get returned if there is no "before" row
    public.${sql(makeHistoryTableName(entityName))} before
    RIGHT JOIN rollback_ids after ON before.id = after.id
    AND before.entity_history_block_timestamp = after.previous_entity_history_block_timestamp
    AND before.entity_history_chain_id = after.previous_entity_history_chain_id
    AND before.entity_history_block_number = after.previous_entity_history_block_number
    AND before.entity_history_log_index = after.previous_entity_history_log_index;
`;<|MERGE_RESOLUTION|>--- conflicted
+++ resolved
@@ -238,41 +238,9 @@
     "block_hash",
     "block_timestamp",
     "params",
-<<<<<<< HEAD
   )};`;
 };
 
-=======
-  )}
-    ON CONFLICT(chain_id, event_id) DO UPDATE
-    SET
-    "chain_id" = EXCLUDED."chain_id",
-    "event_id" = EXCLUDED."event_id",
-    "event_name" = EXCLUDED."event_name",
-    "contract_name" = EXCLUDED."contract_name",
-    "block_number" = EXCLUDED."block_number",
-    "log_index" = EXCLUDED."log_index",
-    "transaction_fields" = EXCLUDED."transaction_fields",
-    "block_fields" = EXCLUDED."block_fields",
-    "src_address" = EXCLUDED."src_address",
-    "block_hash" = EXCLUDED."block_hash",
-    "block_timestamp" = EXCLUDED."block_timestamp",
-    "params" = EXCLUDED."params";`;
-};
-
-module.exports.deleteAllDynamicContractRegistrationsAfterEventIdentifier =
-  async (sql, { blockTimestamp, chainId, blockNumber, logIndex }) => {
-    return await sql`
-      DELETE FROM "public"."dynamic_contract_registry"
-      WHERE 
-        registering_event_block_timestamp > ${blockTimestamp} OR
-        (registering_event_block_timestamp = ${blockTimestamp} AND chain_id > ${chainId}) OR
-        (registering_event_block_timestamp = ${blockTimestamp} AND chain_id = ${chainId} AND registering_event_block_number > ${blockNumber}) OR
-        (registering_event_block_timestamp = ${blockTimestamp} AND chain_id = ${chainId} AND registering_event_block_number = ${blockNumber} AND registering_event_log_index > ${logIndex});
-      `;
-  };
-
->>>>>>> 563737ba
 const EventUtils = require("../EventUtils.bs.js");
 
 module.exports.batchSetRawEvents = (sql, entityDataArray) => {
@@ -381,7 +349,6 @@
       AND entity_history_block_number > ${safeBlockNumber}
   `;
 
-<<<<<<< HEAD
 /**
   Find the "first change" serial originating from any chain above the provided safe block
 */
@@ -407,55 +374,6 @@
 
 module.exports.getFirstChangeEntityHistoryPerChain = (
   sql,
-=======
-const makeHistoryTableName = (entityName) => entityName + "_history";
-
-/**
-  Find the "first change" serial originating from the reorg chain above the safe block number 
-  (Using serial to account for unordered multi chain reorgs, where an earier event on another chain could be rolled back)
-*/
-module.exports.getFirstChangeSerial_UnorderedMultichain = (
-  sql,
-  reorgChainId,
-  safeBlockNumber,
-  entityName,
-) =>
-  sql`
-    SELECT
-      MIN(serial) AS first_change_serial
-    FROM
-      public.${sql(makeHistoryTableName(entityName))}
-    WHERE
-      entity_history_chain_id = ${reorgChainId}
-      AND entity_history_block_number > ${safeBlockNumber}
-  `;
-
-/**
-  Find the "first change" serial originating from any chain above the provided safe block
-*/
-module.exports.getFirstChangeSerial_OrderedMultichain = (
-  sql,
-  safeBlockTimestamp,
-  reorgChainId,
-  safeBlockNumber,
-  entityName,
-) =>
-  sql`
-    SELECT
-      MIN(serial) AS first_change_serial
-    FROM
-      public.${sql(makeHistoryTableName(entityName))}
-    WHERE
-      entity_history_block_timestamp > ${safeBlockTimestamp}
-      OR
-      (entity_history_block_timestamp = ${safeBlockTimestamp} AND entity_history_chain_id > ${reorgChainId})
-      OR
-      (entity_history_block_timestamp = ${safeBlockTimestamp} AND entity_history_chain_id = ${reorgChainId} AND entity_history_block_number > ${safeBlockNumber})
-  `;
-
-module.exports.getFirstChangeEntityHistoryPerChain = (
-  sql,
->>>>>>> 563737ba
   entityName,
   getFirstChangeSerial,
 ) => sql`
