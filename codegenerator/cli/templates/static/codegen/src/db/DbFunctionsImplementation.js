const TableModule = require("./Table.bs.js");
// db operations for raw_events:
const MAX_ITEMS_PER_QUERY = 500;

const chunkBatchQuery = async (sql, entityDataArray, queryToExecute) => {
  const responses = [];
  // Split entityDataArray into chunks of MAX_ITEMS_PER_QUERY
  for (let i = 0; i < entityDataArray.length; i += MAX_ITEMS_PER_QUERY) {
    const chunk = entityDataArray.slice(i, i + MAX_ITEMS_PER_QUERY);
    const pendingRes = queryToExecute(sql, chunk);
    responses.push(pendingRes);
  }
  return Promise.all(responses);
};

const commaSeparateDynamicMapQuery = (sql, dynQueryConstructors) =>
  sql`${dynQueryConstructors.map(
    (constrQuery, i) =>
      sql`${constrQuery(sql)}${
        i === dynQueryConstructors.length - 1 ? sql`` : sql`, `
      }`,
  )}`;

const batchSetItemsInTableCore = (table, sql, rowDataArray) => {
  const fieldNames = TableModule.getFieldNames(table).filter(
    (fieldName) => fieldName !== "db_write_timestamp",
  );
  const primaryKeyFieldNames = TableModule.getPrimaryKeyFieldNames(table);
  const fieldQueryConstructors = fieldNames.map(
    (fieldName) => (sql) => sql`${sql(fieldName)} = EXCLUDED.${sql(fieldName)}`,
  );
  const pkQueryConstructors = primaryKeyFieldNames.map(
    (pkField) => (sql) => sql(pkField),
  );

  return sql`
INSERT INTO "public".${sql(table.tableName)}
${sql(rowDataArray, ...fieldNames)}
ON CONFLICT(${sql`${commaSeparateDynamicMapQuery(
    sql,
    pkQueryConstructors,
  )}`}) DO UPDATE
SET
${sql`${commaSeparateDynamicMapQuery(sql, fieldQueryConstructors)}`};`;
};

module.exports.batchSetItemsInTable = (table, sql, rowDataArray) => {
  const queryToExecute = (sql, chunk) =>
    batchSetItemsInTableCore(table, sql, chunk);
  return chunkBatchQuery(sql, rowDataArray, queryToExecute);
};

module.exports.batchDeleteItemsInTable = (table, sql, pkArray) => {
  const primaryKeyFieldNames = TableModule.getPrimaryKeyFieldNames(table);

  if (primaryKeyFieldNames.length === 1) {
    return sql`
      DELETE
      FROM "public".${sql(table.tableName)}
      WHERE ${sql(primaryKeyFieldNames[0])} IN ${sql(pkArray)};
      `;
  } else {
    //TODO, if needed create a delete query for multiple field matches
    //May be best to make pkArray an array of objects with fieldName -> value
  }
};

module.exports.batchReadItemsInTable = (table, sql, pkArray) => {
  const primaryKeyFieldNames = TableModule.getPrimaryKeyFieldNames(table);

  if (primaryKeyFieldNames.length === 1) {
    return sql`
      SELECT *
      FROM "public".${sql(table.tableName)}
      WHERE ${sql(primaryKeyFieldNames[0])} IN ${sql(pkArray)};
      `;
  } else {
    //TODO, if needed create a select query for multiple field matches
    //May be best to make pkArray an array of objects with fieldName -> value
  }
};

module.exports.whereEqQuery = (table, sql, fieldName, value) => {
  return sql`
    SELECT *
    FROM "public".${sql(table.tableName)}
    WHERE ${sql(fieldName)} = ${value};
    `;
};

module.exports.readLatestSyncedEventOnChainId = (sql, chainId) => sql`
  SELECT *
  FROM public.event_sync_state
  WHERE chain_id = ${chainId}`;

module.exports.batchSetEventSyncState = (sql, entityDataArray) => {
  return sql`
    INSERT INTO public.event_sync_state
  ${sql(
    entityDataArray,
    "chain_id",
    "block_number",
    "log_index",
    "block_timestamp",
    "is_pre_registering_dynamic_contracts",
  )}
    ON CONFLICT(chain_id) DO UPDATE
    SET
    "chain_id" = EXCLUDED."chain_id",
    "block_number" = EXCLUDED."block_number",
    "log_index" = EXCLUDED."log_index",
    "block_timestamp" = EXCLUDED."block_timestamp",
    "is_pre_registering_dynamic_contracts" = EXCLUDED."is_pre_registering_dynamic_contracts";
    `;
};

module.exports.readLatestChainMetadataState = (sql, chainId) => sql`
  SELECT *
  FROM public.chain_metadata
  WHERE chain_id = ${chainId}`;

module.exports.batchSetChainMetadata = (sql, entityDataArray) => {
  return sql`
    INSERT INTO public.chain_metadata
  ${sql(
    entityDataArray,
    "chain_id",
    "start_block", // this is left out of the on conflict below as it only needs to be set once
    "end_block", // this is left out of the on conflict below as it only needs to be set once
    "block_height",
    "first_event_block_number",
    "latest_processed_block",
    "num_events_processed",
    "is_hyper_sync", // this is left out of the on conflict below as it only needs to be set once
    "num_batches_fetched",
    "latest_fetched_block_number",
    "timestamp_caught_up_to_head_or_endblock",
  )}
  ON CONFLICT(chain_id) DO UPDATE
  SET
  "chain_id" = EXCLUDED."chain_id",
  "first_event_block_number" = EXCLUDED."first_event_block_number",
  "latest_processed_block" = EXCLUDED."latest_processed_block",
  "num_events_processed" = EXCLUDED."num_events_processed",
  "num_batches_fetched" = EXCLUDED."num_batches_fetched",
  "latest_fetched_block_number" = EXCLUDED."latest_fetched_block_number",
  "timestamp_caught_up_to_head_or_endblock" = EXCLUDED."timestamp_caught_up_to_head_or_endblock",
  "block_height" = EXCLUDED."block_height";`
    .then((res) => {})
    .catch((err) => {
      console.log("errored", err);
    });
};

module.exports.setChainMetadataBlockHeight = (sql, entityDataArray) => {
  return sql`
    INSERT INTO public.chain_metadata
  ${sql(
    entityDataArray,
    "chain_id",
    "start_block", // this is left out of the on conflict below as it only needs to be set once
    "end_block", // this is left out of the on conflict below as it only needs to be set once
    "block_height",
  )}
  ON CONFLICT(chain_id) DO UPDATE
  SET
  "chain_id" = EXCLUDED."chain_id",
  "block_height" = EXCLUDED."block_height";`
    .then((res) => {})
    .catch((err) => {
      console.log("errored", err);
    });
};

module.exports.readLatestRawEventsBlockNumberProcessedOnChainId = (
  sql,
  chainId,
) => sql`
  SELECT block_number
  FROM "public"."raw_events"
  WHERE chain_id = ${chainId}
  ORDER BY event_id DESC
  LIMIT 1;`;

module.exports.readRawEventsEntities = (sql, entityIdArray) => sql`
  SELECT *
  FROM "public"."raw_events"
  WHERE (chain_id, event_id) IN ${sql(entityIdArray)}`;

module.exports.getRawEventsPageGtOrEqEventId = (
  sql,
  chainId,
  eventId,
  limit,
  contractAddresses,
) => sql`
  SELECT *
  FROM "public"."raw_events"
  WHERE "chain_id" = ${chainId}
  AND "event_id" >= ${eventId}
  AND "src_address" IN ${sql(contractAddresses)}
  ORDER BY "event_id" ASC
  LIMIT ${limit}
`;

module.exports.getRawEventsPageWithinEventIdRangeInclusive = (
  sql,
  chainId,
  fromEventIdInclusive,
  toEventIdInclusive,
  limit,
  contractAddresses,
) => sql`
  SELECT *
  FROM public.raw_events
  WHERE "chain_id" = ${chainId}
  AND "event_id" >= ${fromEventIdInclusive}
  AND "event_id" <= ${toEventIdInclusive}
  AND "src_address" IN ${sql(contractAddresses)}
  ORDER BY "event_id" ASC
  LIMIT ${limit}
`;

const batchSetRawEventsCore = (sql, entityDataArray) => {
  return sql`
    INSERT INTO "public"."raw_events"
  ${sql(
    entityDataArray,
    "chain_id",
    "event_id",
    "event_name",
    "contract_name",
    "block_number",
    "log_index",
    "transaction_fields",
    "block_fields",
    "src_address",
    "block_hash",
    "block_timestamp",
    "params",
  )};`;
};

const EventUtils = require("../EventUtils.bs.js");

module.exports.batchSetRawEvents = (sql, entityDataArray) => {
  return chunkBatchQuery(sql, entityDataArray, batchSetRawEventsCore);
};

module.exports.batchDeleteRawEvents = (sql, entityIdArray) => sql`
  DELETE
  FROM "public"."raw_events"
  WHERE (chain_id, event_id) IN ${sql(entityIdArray)};`;
// end db operations for raw_events

const batchSetEndOfBlockRangeScannedDataCore = (sql, rowDataArray) => {
  return sql`
    INSERT INTO "public"."end_of_block_range_scanned_data"
  ${sql(
    rowDataArray,
    "chain_id",
    "block_timestamp",
    "block_number",
    "block_hash",
  )}
    ON CONFLICT(chain_id, block_number) DO UPDATE
    SET
    "chain_id" = EXCLUDED."chain_id",
    "block_timestamp" = EXCLUDED."block_timestamp",
    "block_number" = EXCLUDED."block_number",
    "block_hash" = EXCLUDED."block_hash";`;
};

module.exports.batchSetEndOfBlockRangeScannedData = (sql, rowDataArray) => {
  return chunkBatchQuery(
    sql,
    rowDataArray,
    batchSetEndOfBlockRangeScannedDataCore,
  );
};

module.exports.readEndOfBlockRangeScannedDataForChain = (sql, chainId) => {
  return sql`
    SELECT * FROM "public"."end_of_block_range_scanned_data"
    WHERE
      chain_id = ${chainId}
      ORDER BY block_number ASC;`;
};

module.exports.deleteStaleEndOfBlockRangeScannedDataForChain = (
  sql,
  chainId,
  blockNumberThreshold,
  blockTimestampThreshold,
) => {
  return sql`
    DELETE
    FROM "public"."end_of_block_range_scanned_data"
    WHERE chain_id = ${chainId}
    AND block_number < ${blockNumberThreshold}
    AND block_timestamp < ${blockTimestampThreshold}
    ;`;
};

module.exports.readDynamicContractsOnChainIdAtOrBeforeBlockNumber = (
  sql,
  chainId,
  blockNumber,
) => sql`
  SELECT *
  FROM "public"."dynamic_contract_registry"
  WHERE registering_event_block_number <= ${blockNumber} 
  AND chain_id = ${chainId};`;

module.exports.readDynamicContractsOnChainIdMatchingEvents = (
  sql,
  chainId,
  preRegisterEvents, // array<{registering_event_contract_name, registering_event_name, registering_event_src_address}>
) => {
  return sql`
    SELECT *
    FROM "public"."dynamic_contract_registry"
    WHERE chain_id = ${chainId}
    AND (registering_event_contract_name, registering_event_name, registering_event_src_address) IN ${sql(
      preRegisterEvents.map((item) => sql(item)),
    )};
  `;
};

const makeHistoryTableName = (entityName) => entityName + "_history";

/**
  Find the "first change" serial originating from the reorg chain above the safe block number 
  (Using serial to account for unordered multi chain reorgs, where an earier event on another chain could be rolled back)
*/
module.exports.getFirstChangeSerial_UnorderedMultichain = (
  sql,
  reorgChainId,
  safeBlockNumber,
  entityName,
) =>
  sql`
    SELECT
      MIN(serial) AS first_change_serial
    FROM
      public.${sql(makeHistoryTableName(entityName))}
    WHERE
      entity_history_chain_id = ${reorgChainId}
      AND entity_history_block_number > ${safeBlockNumber}
  `;

/**
  Find the "first change" serial originating from any chain above the provided safe block
*/
module.exports.getFirstChangeSerial_OrderedMultichain = (
  sql,
  safeBlockTimestamp,
  reorgChainId,
  safeBlockNumber,
  entityName,
) =>
  sql`
    SELECT
      MIN(serial) AS first_change_serial
    FROM
      public.${sql(makeHistoryTableName(entityName))}
    WHERE
      entity_history_block_timestamp > ${safeBlockTimestamp}
      OR
      (entity_history_block_timestamp = ${safeBlockTimestamp} AND entity_history_chain_id > ${reorgChainId})
      OR
      (entity_history_block_timestamp = ${safeBlockTimestamp} AND entity_history_chain_id = ${reorgChainId} AND entity_history_block_number > ${safeBlockNumber})
  `;

module.exports.getFirstChangeEntityHistoryPerChain = (
  sql,
  entityName,
  getFirstChangeSerial,
) => sql`
  WITH
    first_change AS (
      -- Step 1: Find the "first change" serial originating from the reorg chain above the safe block number 
      -- (Using serial to account for unordered multi chain reorgs, where an earier event on another chain could be rolled back)
      ${getFirstChangeSerial(sql)}
    )
  -- Step 2: Distinct on entity_history_chain_id, get the entity_history_block_number of the row with the 
  -- lowest serial >= the first change serial
  SELECT DISTINCT
    ON (entity_history_chain_id) *
  FROM
    public.${sql(makeHistoryTableName(entityName))}
  WHERE
    serial >= (
      SELECT
        first_change_serial
      FROM
        first_change
    )
  ORDER BY
    entity_history_chain_id,
    serial
    ASC; -- Select the row with the lowest serial per id
`;

module.exports.deleteRolledBackEntityHistory = (
  sql,
  entityName,
  getFirstChangeSerial,
) => sql`
  WITH
    first_change AS (
      -- Step 1: Find the "first change" serial originating from the reorg chain above the safe block number 
      -- (Using serial to account for unordered multi chain reorgs, where an earier event on another chain could be rolled back)
      ${getFirstChangeSerial(sql)}
    )
  -- Step 2: Delete all rows that have a serial >= the first change serial
  DELETE FROM
    public.${sql(makeHistoryTableName(entityName))}
  WHERE
    serial >= (
      SELECT
        first_change_serial
      FROM
        first_change
    );
  `;

const Utils = require("envio/src/Utils.bs.js");

module.exports.pruneStaleEntityHistory = (
  sql,
  entityName,
  safeChainIdAndBlockNumberArray,
) => {
  const tableName = makeHistoryTableName(entityName);
  return sql`
  WITH first_change AS (
    SELECT
      MIN(serial) AS first_change_serial
    FROM
      public.${sql(tableName)}
    WHERE
      ${Utils.$$Array.interleave(
    safeChainIdAndBlockNumberArray.map(
      ({ chainId, blockNumber }) =>
        sql`(entity_history_chain_id = ${chainId} AND entity_history_block_number > ${blockNumber})`,
    ),
    sql` OR `,
  )}
  ),
  items_in_reorg_threshold AS (
    SELECT DISTINCT
      ON (id) *
    FROM
      public.${sql(tableName)}
    WHERE
<<<<<<< HEAD
      serial >= (SELECT first_change_serial FROM first_change)
=======
      serial >= (SELECT serial FROM first_change)
>>>>>>> 46f07dbe
    ORDER BY
      id,
      serial ASC -- Select the row with the lowest serial per id
  ),
  -- Select all the previous history items for each id in the reorg threshold
  previous_items AS (
    SELECT
      prev.id,
      prev.serial
    FROM
      public.${sql(tableName)} prev
    INNER JOIN
      items_in_reorg_threshold r
    ON
      r.id = prev.id
      AND
      r.previous_entity_history_chain_id = prev.entity_history_chain_id
      AND
      r.previous_entity_history_block_number = prev.entity_history_block_number
      AND
      r.previous_entity_history_log_index = prev.entity_history_log_index
  )
  DELETE FROM
    public.${sql(tableName)} eh
  WHERE
    -- Delete all entity history of entities that are not in the reorg threshold
    eh.id NOT IN (SELECT id FROM items_in_reorg_threshold)
    -- Delete all rows where id matches a row in previous_items but has a lower serial
    OR 
    eh.serial < (SELECT serial FROM previous_items WHERE previous_items.id = eh.id);
`;
};

module.exports.getRollbackDiff = (sql, entityName, getFirstChangeSerial) => sql`
  WITH
    first_change AS (
      -- Step 1: Find the "first change" serial originating from the reorg chain above the safe block number 
      -- (Using serial to account for unordered multi chain reorgs, where an earier event on another chain could be rolled back)
      ${getFirstChangeSerial(sql)}
    ),
    rollback_ids AS (
      -- Step 2: Get all unique entity ids of rows that require rollbacks where the row's serial is above the first change serial
      SELECT DISTINCT
        ON (id) after.*
      FROM
        public.${sql(makeHistoryTableName(entityName))} after
      WHERE
        after.serial >= (
          SELECT
            first_change_serial
          FROM
            first_change
        )
      ORDER BY
        after.id,
        after.serial ASC -- Select the row with the lowest serial per id
    )
  -- Step 3: For each relevant id, join to the row on the "previous_entity_history" fields
  SELECT
    -- Select all before fields, overriding the needed values with defaults
    before.*,
    -- In the case where no previous row exists, coalesce the needed values since this new entity
    -- will need to be deleted
    COALESCE(before.id, after.id) AS id,
    COALESCE(before.action, 'DELETE') AS action,
    -- Deleting at 0 values will work fine for future rollbacks
    COALESCE(before.entity_history_block_number, 0) AS entity_history_block_number,
    COALESCE(before.entity_history_block_timestamp, 0) AS entity_history_block_timestamp,
    COALESCE(before.entity_history_chain_id, 0) AS entity_history_chain_id,
    COALESCE(before.entity_history_log_index, 0) AS entity_history_log_index
  FROM
    -- Use a RIGHT JOIN, to ensure that nulls get returned if there is no "before" row
    public.${sql(makeHistoryTableName(entityName))} before
    RIGHT JOIN rollback_ids after ON before.id = after.id
    AND before.entity_history_block_timestamp = after.previous_entity_history_block_timestamp
    AND before.entity_history_chain_id = after.previous_entity_history_chain_id
    AND before.entity_history_block_number = after.previous_entity_history_block_number
    AND before.entity_history_log_index = after.previous_entity_history_log_index;
`;<|MERGE_RESOLUTION|>--- conflicted
+++ resolved
@@ -454,11 +454,7 @@
     FROM
       public.${sql(tableName)}
     WHERE
-<<<<<<< HEAD
       serial >= (SELECT first_change_serial FROM first_change)
-=======
-      serial >= (SELECT serial FROM first_change)
->>>>>>> 46f07dbe
     ORDER BY
       id,
       serial ASC -- Select the row with the lowest serial per id
