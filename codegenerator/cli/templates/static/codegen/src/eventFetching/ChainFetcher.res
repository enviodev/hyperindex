--- conflicted
+++ resolved
@@ -423,23 +423,13 @@
       ~currentBlockHeight=chainFetcher.currentBlockHeight,
     )
 
-<<<<<<< HEAD
   switch blockNumbers {
   | [] => chainFetcher.lastBlockScannedHashes
   | _ => {
-      let module(ChainWorker) = chainFetcher.chainConfig.chainWorker
-
       let getBlockHashes = switch getBlockHashesMock {
       | Some(getBlockHashes) => getBlockHashes
-      | None => ChainWorker.getBlockHashes
+      | None => chainFetcher.chainConfig.source.getBlockHashes
       }
-=======
-  // FIXME: Mock source instead
-  let getBlockHashes = switch getBlockHashesMock {
-  | Some(getBlockHashes) => getBlockHashes
-  | None => chainFetcher.chainConfig.source.getBlockHashes
-  }
->>>>>>> 88c33840
 
       let blockNumbersAndHashes = await getBlockHashes(
         ~blockNumbers,
