open Belt

module Log = {
  type t = {
    address: Address.t,
    data: string,
    topics: array<EvmTypes.Hex.t>,
    logIndex: int,
  }

  let fieldNames = ["address", "data", "topics", "logIndex"]
}

type hyperSyncPage<'item> = {
  items: array<'item>,
  nextBlock: int,
  archiveHeight: int,
  rollbackGuard: option<HyperSyncClient.ResponseTypes.rollbackGuard>,
  events: array<HyperSyncClient.ResponseTypes.event>,
}

type logsQueryPageItem = {
  log: Log.t,
  block: Internal.eventBlock,
  transaction: Internal.eventTransaction,
}

type logsQueryPage = hyperSyncPage<logsQueryPageItem>

type missingParams = {
  queryName: string,
  missingParams: array<string>,
}
type queryError = UnexpectedMissingParams(missingParams)

exception HyperSyncQueryError(queryError)

let queryErrorToExn = queryError => {
  HyperSyncQueryError(queryError)
}

exception UnexpectedMissingParamsExn(missingParams)

let queryErrorToMsq = (e: queryError): string => {
  switch e {
  | UnexpectedMissingParams({queryName, missingParams}) =>
    `${queryName} query failed due to unexpected missing params on response:
      ${missingParams->Js.Array2.joinWith(", ")}`
  }
}

type queryResponse<'a> = result<'a, queryError>
let mapExn = (queryResponse: queryResponse<'a>) =>
  switch queryResponse {
  | Ok(v) => Ok(v)
  | Error(err) => err->queryErrorToExn->Error
  }

let getExn = (queryResponse: queryResponse<'a>) =>
  switch queryResponse {
  | Ok(v) => v
  | Error(err) => err->queryErrorToExn->raise
  }

module LogsQuery = {
  let makeRequestBody = (
    ~fromBlock,
    ~toBlockInclusive,
    ~addressesWithTopics,
    ~fieldSelection,
  ): HyperSyncClient.QueryTypes.query => {
    fromBlock,
    toBlockExclusive: ?switch toBlockInclusive {
    | Some(toBlockInclusive) => Some(toBlockInclusive + 1)
    | None => None
    },
    logs: addressesWithTopics,
    fieldSelection,
  }

  let addMissingParams = (acc, fieldNames, returnedObj, ~prefix) => {
    fieldNames->Array.forEach(fieldName => {
      switch returnedObj
      ->(Utils.magic: 'a => Js.Dict.t<unknown>)
      ->Utils.Dict.dangerouslyGetNonOption(fieldName) {
      | Some(_) => ()
      | None => acc->Array.push(prefix ++ "." ++ fieldName)->ignore
      }
    })
  }

  //Note this function can throw an error
  let convertEvent = (
    event: HyperSyncClient.ResponseTypes.event,
    ~nonOptionalBlockFieldNames,
    ~nonOptionalTransactionFieldNames,
  ): logsQueryPageItem => {
    let missingParams = []
    missingParams->addMissingParams(Log.fieldNames, event.log, ~prefix="log")
    missingParams->addMissingParams(nonOptionalBlockFieldNames, event.block, ~prefix="block")
    missingParams->addMissingParams(
      nonOptionalTransactionFieldNames,
      event.transaction,
      ~prefix="transaction",
    )
    if missingParams->Array.length > 0 {
      UnexpectedMissingParamsExn({
        queryName: "queryLogsPage HyperSync",
        missingParams,
      })->raise
    }

    //Topics can be nullable and still need to be filtered
    let logUnsanitized: Log.t = event.log->Utils.magic
    let topics = event.log.topics->Option.getUnsafe->Array.keepMap(Js.Nullable.toOption)
    let address = event.log.address->Option.getUnsafe
    let log = {
      ...logUnsanitized,
      topics,
      address,
    }

    {
      log,
      block: event.block->Utils.magic,
      transaction: event.transaction->Utils.magic,
    }
  }

  let convertResponse = (
    res: HyperSyncClient.ResponseTypes.eventResponse,
    ~nonOptionalBlockFieldNames,
    ~nonOptionalTransactionFieldNames,
  ): queryResponse<logsQueryPage> => {
    try {
      let {nextBlock, archiveHeight, rollbackGuard} = res
      let items =
        res.data->Array.map(item =>
          item->convertEvent(~nonOptionalBlockFieldNames, ~nonOptionalTransactionFieldNames)
        )
      let page: logsQueryPage = {
        items,
        nextBlock,
        archiveHeight: archiveHeight->Option.getWithDefault(0), //Archive Height is only None if height is 0
        events: res.data,
        rollbackGuard,
      }

      Ok(page)
    } catch {
    | UnexpectedMissingParamsExn(err) => Error(UnexpectedMissingParams(err))
    }
  }

  let queryLogsPage = async (
    ~client: HyperSyncClient.t,
    ~fromBlock,
    ~toBlock,
    ~logSelections: array<LogSelection.t>,
    ~fieldSelection,
    ~nonOptionalBlockFieldNames,
    ~nonOptionalTransactionFieldNames,
    ~logger,
  ): queryResponse<logsQueryPage> => {
    let addressesWithTopics = logSelections->Array.flatMap(({addresses, topicSelections}) =>
      topicSelections->Array.map(({topic0, topic1, topic2, topic3}) => {
        let topics = HyperSyncClient.QueryTypes.makeTopicSelection(
          ~topic0,
          ~topic1,
          ~topic2,
          ~topic3,
        )
        HyperSyncClient.QueryTypes.makeLogSelection(~address=addresses, ~topics)
      })
    )

    let query = makeRequestBody(
      ~fromBlock,
      ~toBlockInclusive=toBlock,
      ~addressesWithTopics,
      ~fieldSelection,
    )

    let executeQuery = async () => {
      let res = await client.getEvents(~query)
      if res.nextBlock <= fromBlock {
        // Might happen when /height response was from another instance of HyperSync
        Js.Exn.raiseError(
          "Received page response from another instance of HyperSync. Should work after a retry.",
        )
      }
      res
    }

    let res = await executeQuery->Time.retryAsyncWithExponentialBackOff(~logger)

    res->convertResponse(~nonOptionalBlockFieldNames, ~nonOptionalTransactionFieldNames)
  }
}

module BlockData = {
  let makeRequestBody = (~fromBlock, ~toBlock): HyperSyncJsonApi.QueryTypes.postQueryBody => {
    fromBlock,
    toBlockExclusive: toBlock + 1,
    fieldSelection: {
      block: [Number, Hash, Timestamp],
    },
    includeAllBlocks: true,
  }

  let convertResponse = (res: HyperSyncJsonApi.ResponseTypes.queryResponse): queryResponse<
    array<ReorgDetection.blockData>,
  > => {
    res.data
    ->Array.flatMap(item => {
      item.blocks->Option.mapWithDefault([], blocks => {
        blocks->Array.map(
          block => {
            switch block {
            | {number: blockNumber, timestamp, hash: blockHash} =>
              let blockTimestamp = timestamp->BigInt.toInt->Option.getExn
              Ok(
                (
                  {
                    blockTimestamp,
                    blockNumber,
                    blockHash,
                  }: ReorgDetection.blockData
                ),
              )
            | _ =>
              let missingParams =
                [
                  block.number->Utils.Option.mapNone("block.number"),
                  block.timestamp->Utils.Option.mapNone("block.timestamp"),
                  block.hash->Utils.Option.mapNone("block.hash"),
                ]->Array.keepMap(p => p)

              Error(
                UnexpectedMissingParams({
                  queryName: "query block data HyperSync",
                  missingParams,
                }),
              )
            }
          },
        )
      })
    })
    ->Utils.Array.transposeResults
  }

  let rec queryBlockData = async (~serverUrl, ~fromBlock, ~toBlock, ~logger): queryResponse<
    array<ReorgDetection.blockData>,
  > => {
    let body = makeRequestBody(~fromBlock, ~toBlock)

    let logger = Logging.createChildFrom(
      ~logger,
      ~params={
        "logType": "HyperSync get block hash query",
        "fromBlock": fromBlock,
        "toBlock": toBlock,
      },
    )

    let maybeSuccessfulRes = switch await Time.retryAsyncWithExponentialBackOff(
      () => HyperSyncJsonApi.queryRoute->Rest.fetch(serverUrl, body),
      ~logger,
    ) {
    | exception _ => None
    | res if res.nextBlock <= fromBlock => None
    | res => Some(res)
    }

    // If the block is not found, retry the query. This can occur since replicas of hypersync might not hack caught up yet
    switch maybeSuccessfulRes {
    | None => {
        let logger = Logging.createChild(~params={"url": serverUrl})
        let delayMilliseconds = 100
        logger->Logging.childInfo(
          `Block #${fromBlock->Int.toString} not found in HyperSync. HyperSync has multiple instances and it's possible that they drift independently slightly from the head. Indexing should continue correctly after retrying the query in ${delayMilliseconds->Int.toString}ms.`,
        )
        await Time.resolvePromiseAfterDelay(~delayMilliseconds)
        await queryBlockData(~serverUrl, ~fromBlock, ~toBlock, ~logger)
      }
    | Some(res) =>
      switch res->convertResponse {
      | Error(_) as err => err
      | Ok(datas) if res.nextBlock <= toBlock => {
          let restRes = await queryBlockData(
            ~serverUrl,
            ~fromBlock=res.nextBlock,
            ~toBlock,
            ~logger,
          )
          restRes->Result.map(rest => datas->Array.concat(rest))
        }
      | Ok(_) as ok => ok
      }
    }
  }

  let queryBlockDataMulti = async (~serverUrl, ~blockNumbers, ~logger) => {
    switch blockNumbers->Array.get(0) {
    | None => Ok([])
    | Some(firstBlock) => {
        let fromBlock = ref(firstBlock)
        let toBlock = ref(firstBlock)
        let set = Utils.Set.make()
        for idx in 0 to blockNumbers->Array.length - 1 {
          let blockNumber = blockNumbers->Array.getUnsafe(idx)
          if blockNumber < fromBlock.contents {
            fromBlock := blockNumber
          }
          if blockNumber > toBlock.contents {
            toBlock := blockNumber
          }
          set->Utils.Set.add(blockNumber)->ignore
        }
        if toBlock.contents - fromBlock.contents > 1000 {
          Js.Exn.raiseError(
            `Invalid block data request. Range of block numbers is too large. Max range is 1000. Requested range: ${fromBlock.contents->Int.toString}-${toBlock.contents->Int.toString}`,
          )
        }
        let res = await queryBlockData(
          ~fromBlock=fromBlock.contents,
          ~toBlock=toBlock.contents,
          ~serverUrl,
          ~logger,
        )
        let filtered = res->Result.map(datas => {
          datas->Array.keep(data => set->Utils.Set.delete(data.blockNumber))
        })
        if set->Utils.Set.size > 0 {
          Js.Exn.raiseError(
            `Invalid response. Failed to get block data for block numbers: ${set->Utils.Set.toArray->Js.Array2.joinWith(
              ", ",
            )}`,
          )
        }
        filtered
      }
    }
  }
}

let queryLogsPage = LogsQuery.queryLogsPage
<<<<<<< HEAD
let getHeightWithRetry = HeightQuery.getHeightWithRetry
let pollForHeightGtOrEq = HeightQuery.pollForHeightGtOrEq
let queryBlockData = (~serverUrl, ~blockNumber, ~logger) =>
  BlockData.queryBlockData(
    ~serverUrl,
    ~fromBlock=blockNumber,
    ~toBlock=blockNumber,
    ~logger,
  )->Promise.thenResolve(res => res->Result.map(res => res->Array.get(0)))
=======
let queryBlockData = BlockData.queryBlockData
>>>>>>> 88c33840
let queryBlockDataMulti = BlockData.queryBlockDataMulti<|MERGE_RESOLUTION|>--- conflicted
+++ resolved
@@ -346,9 +346,6 @@
 }
 
 let queryLogsPage = LogsQuery.queryLogsPage
-<<<<<<< HEAD
-let getHeightWithRetry = HeightQuery.getHeightWithRetry
-let pollForHeightGtOrEq = HeightQuery.pollForHeightGtOrEq
 let queryBlockData = (~serverUrl, ~blockNumber, ~logger) =>
   BlockData.queryBlockData(
     ~serverUrl,
@@ -356,7 +353,4 @@
     ~toBlock=blockNumber,
     ~logger,
   )->Promise.thenResolve(res => res->Result.map(res => res->Array.get(0)))
-=======
-let queryBlockData = BlockData.queryBlockData
->>>>>>> 88c33840
 let queryBlockDataMulti = BlockData.queryBlockDataMulti