let codegenHelpMessage = `Rerun 'pnpm dev' to update generated code after schema.graphql changes.`

let makeEventIdentifier = (eventItem: Internal.eventItem): Types.eventIdentifier => {
  let {event, blockNumber, timestamp} = eventItem
  {
    chainId: event.chainId,
    blockTimestamp: timestamp,
    blockNumber,
    logIndex: event.logIndex,
  }
}

let getEventId = (eventItem: Internal.eventItem) => {
  EventUtils.packEventIndex(~blockNumber=eventItem.blockNumber, ~logIndex=eventItem.event.logIndex)
}

<<<<<<< HEAD
type handlerContextParams = {
=======
let makeDynamicContractId = (~chainId, ~contractAddress) => {
  chainId->Belt.Int.toString ++ "-" ++ contractAddress->Address.toString
}

type baseContextParams = {
>>>>>>> de39b53c
  eventItem: Internal.eventItem,
  inMemoryStore: InMemoryStore.t,
  loadLayer: LoadLayer.t,
  shouldGroup: bool,
}

let rec initEffect = (params: baseContextParams) => (
  effect: Internal.effect,
  input: Internal.effectInput,
) =>
  params.loadLayer->LoadLayer.loadEffect(
    ~effect,
    ~effectArgs={
      input,
      context: params->Utils.Proxy.make(effectTraps)->Utils.magic,
      cacheKey: input->Utils.Hash.makeOrThrow,
    },
    ~inMemoryStore=params.inMemoryStore,
    ~shouldGroup=params.shouldGroup,
  )
and effectTraps: Utils.Proxy.traps<baseContextParams> = {
  get: (~target as params, ~prop: unknown) => {
    let prop = prop->(Utils.magic: unknown => string)
    switch prop {
    | "log" => params.eventItem->Logging.getUserLogger->Utils.magic
    | "effect" =>
      initEffect(params)->(
        Utils.magic: (
          (Internal.effect, Internal.effectInput) => promise<Internal.effectOutput>
        ) => unknown
      )

    | _ =>
      Js.Exn.raiseError(
        `Invalid context access by '${prop}' property. Effect context doesn't allow access to storage.`,
      )
    }
  },
}

type handlerContextParams = {
  ...baseContextParams,
  shouldSaveHistory: bool,
}

let makeEntityHandlerContext = (
  ~entityMod: module(Entities.InternalEntity),
  ~params,
): Types.entityHandlerContext<Entities.internalEntity> => {
  {
    set: entity => {
      params.inMemoryStore
      ->InMemoryStore.getInMemTable(~entityMod)
      ->InMemoryTable.Entity.set(
        Set(entity)->Types.mkEntityUpdate(
          ~eventIdentifier=params.eventItem->makeEventIdentifier,
          ~entityId=entity.id,
        ),
        ~shouldSaveHistory=params.shouldSaveHistory,
      )
    },
    deleteUnsafe: entityId => {
      params.inMemoryStore
      ->InMemoryStore.getInMemTable(~entityMod)
      ->InMemoryTable.Entity.set(
        Delete->Types.mkEntityUpdate(
          ~eventIdentifier=params.eventItem->makeEventIdentifier,
          ~entityId,
        ),
        ~shouldSaveHistory=params.shouldSaveHistory,
      )
    },
    get: entityId =>
      params.loadLayer->LoadLayer.loadById(
        ~entityMod,
        ~inMemoryStore=params.inMemoryStore,
        ~shouldGroup=false,
        ~eventItem=params.eventItem,
        ~entityId,
      ),
  }
}

let handlerTraps: Utils.Proxy.traps<handlerContextParams> = {
  get: (~target as params, ~prop: unknown) => {
    let prop = prop->(Utils.magic: unknown => string)
    switch prop {
    | "log" => params.eventItem->Logging.getUserLogger->Utils.magic
    | "effect" =>
      initEffect((params :> baseContextParams))->(
        Utils.magic: (
          (Internal.effect, Internal.effectInput) => promise<Internal.effectOutput>
        ) => unknown
      )

    | _ =>
      switch Entities.byName->Utils.Dict.dangerouslyGetNonOption(prop) {
      | Some(entityMod) => makeEntityHandlerContext(~entityMod, ~params)->Utils.magic
      | None =>
        Js.Exn.raiseError(`Invalid context access by '${prop}' property. ${codegenHelpMessage}`)
      }
    }
  },
}

let getHandlerContext = (params: handlerContextParams): Internal.handlerContext => {
  params->Utils.Proxy.make(handlerTraps)->Utils.magic
}

let getHandlerArgs = (params: handlerContextParams, ~loaderReturn): Internal.handlerArgs => {
  event: params.eventItem.event,
  context: getHandlerContext(params),
  loaderReturn,
}

type loaderEntityContextParams = {
  ...baseContextParams,
  entityMod: module(Entities.InternalEntity),
}

let getWhereTraps: Utils.Proxy.traps<loaderEntityContextParams> = {
  get: (~target as params, ~prop: unknown) => {
    let module(Entity) = params.entityMod
    if prop->Js.typeof !== "string" {
      Js.Exn.raiseError(
        `Invalid context.${(Entity.name :> string)}.getWhere access by a non-string property.`,
      )
    } else {
      let dbFieldName = prop->(Utils.magic: unknown => string)
      switch Entity.table->Table.getFieldByDbName(dbFieldName) {
      | None =>
        Js.Exn.raiseError(
          `Invalid context.${(Entity.name :> string)}.getWhere.${dbFieldName} - the field doesn't exist. ${codegenHelpMessage}`,
        )
      | Some(field) =>
        let fieldValueSchema = switch field {
        | Field({fieldSchema}) => fieldSchema
        | DerivedFrom(_) => S.string->S.toUnknown
        }
        {
          Entities.eq: fieldValue =>
            params.loadLayer->LoadLayer.loadByField(
              ~operator=Eq,
              ~entityMod=params.entityMod,
              ~fieldName=dbFieldName,
              ~fieldValueSchema,
              ~inMemoryStore=params.inMemoryStore,
              ~shouldGroup=params.shouldGroup,
              ~eventItem=params.eventItem,
              ~fieldValue,
            ),
          gt: fieldValue =>
            params.loadLayer->LoadLayer.loadByField(
              ~operator=Gt,
              ~entityMod=params.entityMod,
              ~fieldName=dbFieldName,
              ~fieldValueSchema,
              ~inMemoryStore=params.inMemoryStore,
              ~shouldGroup=params.shouldGroup,
              ~eventItem=params.eventItem,
              ~fieldValue,
            ),
        }->Utils.magic
      }
    }
  },
}

let makeEntityLoaderContext = (params): Types.entityLoaderContext<
  Entities.internalEntity,
  unknown,
> => {
  {
    get: entityId =>
      params.loadLayer->LoadLayer.loadById(
        ~entityMod=params.entityMod,
        ~inMemoryStore=params.inMemoryStore,
        ~shouldGroup=params.shouldGroup,
        ~eventItem=params.eventItem,
        ~entityId,
      ),
    getWhere: params->Utils.Proxy.make(getWhereTraps)->Utils.magic,
  }
}

let loaderTraps: Utils.Proxy.traps<baseContextParams> = {
  get: (~target as params, ~prop: unknown) => {
    let prop = prop->(Utils.magic: unknown => string)
    switch prop {
    | "log" => params.eventItem->Logging.getUserLogger->Utils.magic
    | "effect" =>
      initEffect((params :> baseContextParams))->(
        Utils.magic: (
          (Internal.effect, Internal.effectInput) => promise<Internal.effectOutput>
        ) => unknown
      )

    | _ =>
      switch Entities.byName->Utils.Dict.dangerouslyGetNonOption(prop) {
      | Some(entityMod) =>
        makeEntityLoaderContext({
          eventItem: params.eventItem,
          shouldGroup: params.shouldGroup,
          inMemoryStore: params.inMemoryStore,
          loadLayer: params.loadLayer,
          entityMod,
        })->Utils.magic
      | None =>
        Js.Exn.raiseError(`Invalid context access by '${prop}' property. ${codegenHelpMessage}`)
      }
    }
  },
}

let getLoaderContext = (params: baseContextParams): Internal.loaderContext => {
  params->Utils.Proxy.make(loaderTraps)->Utils.magic
}

let getLoaderArgs = (params: baseContextParams): Internal.loaderArgs => {
  event: params.eventItem.event,
  context: getLoaderContext(params),
}<|MERGE_RESOLUTION|>--- conflicted
+++ resolved
@@ -14,15 +14,7 @@
   EventUtils.packEventIndex(~blockNumber=eventItem.blockNumber, ~logIndex=eventItem.event.logIndex)
 }
 
-<<<<<<< HEAD
-type handlerContextParams = {
-=======
-let makeDynamicContractId = (~chainId, ~contractAddress) => {
-  chainId->Belt.Int.toString ++ "-" ++ contractAddress->Address.toString
-}
-
 type baseContextParams = {
->>>>>>> de39b53c
   eventItem: Internal.eventItem,
   inMemoryStore: InMemoryStore.t,
   loadLayer: LoadLayer.t,
