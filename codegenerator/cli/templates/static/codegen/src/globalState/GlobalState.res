open Belt

type chain = ChainMap.Chain.t
type rollbackState = NoRollback | RollingBack(chain) | RollbackInMemStore(InMemoryStore.t)

module WriteThrottlers = {
  type t = {
    chainMetaData: Throttler.t,
    pruneStaleEndBlockData: ChainMap.t<Throttler.t>,
    pruneStaleEntityHistory: Throttler.t,
    mutable deepCleanCount: int,
  }
  let make = (~config: Config.t): t => {
    let chainMetaData = {
      let intervalMillis = Env.ThrottleWrites.chainMetadataIntervalMillis
      let logger = Logging.createChild(
        ~params={
          "context": "Throttler for chain metadata writes",
          "intervalMillis": intervalMillis,
        },
      )
      Throttler.make(~intervalMillis, ~logger)
    }

    let pruneStaleEndBlockData = config.chainMap->ChainMap.map(cfg => {
      let intervalMillis = Env.ThrottleWrites.pruneStaleDataIntervalMillis
      let logger = Logging.createChild(
        ~params={
          "context": "Throttler for pruning stale endblock data",
          "intervalMillis": intervalMillis,
          "chain": cfg.chain,
        },
      )
      Throttler.make(~intervalMillis, ~logger)
    })

    let pruneStaleEntityHistory = {
      let intervalMillis = Env.ThrottleWrites.pruneStaleDataIntervalMillis
      let logger = Logging.createChild(
        ~params={
          "context": "Throttler for pruning stale entity history data",
          "intervalMillis": intervalMillis,
        },
      )
      Throttler.make(~intervalMillis, ~logger)
    }
    {chainMetaData, pruneStaleEndBlockData, pruneStaleEntityHistory, deepCleanCount: 0}
  }
}

type t = {
  config: Config.t,
  chainManager: ChainManager.t,
  currentlyProcessingBatch: bool,
  rollbackState: rollbackState,
  maxBatchSize: int,
  maxPerChainQueueSize: int,
  indexerStartTime: Js.Date.t,
  writeThrottlers: WriteThrottlers.t,
  loadLayer: LoadLayer.t,
  shouldUseTui: bool,
  //Initialized as 0, increments, when rollbacks occur to invalidate
  //responses based on the wrong stateId
  id: int,
}

let make = (
  ~config: Config.t,
  ~chainManager: ChainManager.t,
  ~loadLayer: LoadLayer.t,
  ~shouldUseTui=false,
) => {
  let maxPerChainQueueSize = {
    let numChains = config.chainMap->ChainMap.size
    Env.maxEventFetchedQueueSize / numChains
  }
  config.chainMap
  ->ChainMap.keys
  ->Array.forEach(chain => {
    Prometheus.IndexingMaxBufferSize.set(
      ~maxBufferSize=maxPerChainQueueSize,
      ~chainId=chain->ChainMap.Chain.toChainId,
    )
  })
  {
    config,
    currentlyProcessingBatch: false,
    chainManager,
    maxBatchSize: Env.maxProcessBatchSize,
    maxPerChainQueueSize,
    indexerStartTime: Js.Date.make(),
    rollbackState: NoRollback,
    writeThrottlers: WriteThrottlers.make(~config),
    loadLayer,
    shouldUseTui,
    id: 0,
  }
}

let getId = self => self.id
let incrementId = self => {...self, id: self.id + 1}
let setRollingBack = (self, chain) => {...self, rollbackState: RollingBack(chain)}
let setChainManager = (self, chainManager) => {
  ...self,
  chainManager,
}

let isRollingBack = state =>
  switch state.rollbackState {
  | RollingBack(_) => true
  | _ => false
  }

type partitionQueryResponse = {
  chain: chain,
  response: Source.blockRangeFetchResponse,
  query: FetchState.query,
}

type shouldExit = ExitWithSuccess | NoExit

// Need to dispatch an action for every async operation
// to get access to the latest state.
type action =
  // After a response is received, we validate it with the new state
  // if there's no reorg to continue processing the response.
  | ValidatePartitionQueryResponse(partitionQueryResponse)
  // This should be a separate action from ValidatePartitionQueryResponse
  // because when processing the response, there might be an async contract registration.
  // So after it's finished we dispatch the  submit action to get the latest fetch state.
  | SubmitPartitionQueryResponse({
      reversedNewItems: array<Internal.eventItem>,
      dynamicContracts: array<FetchState.indexingContract>,
      currentBlockHeight: int,
      latestFetchedBlock: FetchState.blockNumberAndTimestamp,
      query: FetchState.query,
      chain: chain,
    })
  | FinishWaitingForNewBlock({chain: chain, currentBlockHeight: int})
  | EventBatchProcessed(EventProcessing.EventsProcessed.t)
  | SetCurrentlyProcessing(bool)
  | SetIsInReorgThreshold(bool)
  | UpdateQueues(ChainMap.t<ChainManager.fetchStateWithData>)
  | SetSyncedChains
  | SuccessExit
  | ErrorExit(ErrorHandling.t)
  | SetRollbackState(InMemoryStore.t, ChainManager.t)
  | ResetRollbackState

type queryChain = CheckAllChains | Chain(chain)
type task =
  | NextQuery(queryChain)
  | UpdateEndOfBlockRangeScannedData({
      chain: chain,
      blockNumberThreshold: int,
      nextEndOfBlockRangeScannedData: DbFunctions.EndOfBlockRangeScannedData.endOfBlockRangeScannedData,
    })
  | ProcessPartitionQueryResponse(partitionQueryResponse)
  | ProcessEventBatch
  | UpdateChainMetaDataAndCheckForExit(shouldExit)
  | Rollback
  | PruneStaleEntityHistory

let updateChainFetcherCurrentBlockHeight = (chainFetcher: ChainFetcher.t, ~currentBlockHeight) => {
  if currentBlockHeight > chainFetcher.currentBlockHeight {
    Prometheus.setSourceChainHeight(
      ~blockNumber=currentBlockHeight,
      ~chain=chainFetcher.chainConfig.chain,
    )
    {...chainFetcher, currentBlockHeight}
  } else {
    chainFetcher
  }
}

let updateChainMetadataTable = async (cm: ChainManager.t, ~throttler: Throttler.t) => {
  let chainMetadataArray: array<DbFunctions.ChainMetadata.chainMetadata> =
    cm.chainFetchers
    ->ChainMap.values
    ->Belt.Array.map(cf => {
      let latestFetchedBlock = cf.fetchState->FetchState.getLatestFullyFetchedBlock
      let chainMetadata: DbFunctions.ChainMetadata.chainMetadata = {
        chainId: cf.chainConfig.chain->ChainMap.Chain.toChainId,
        startBlock: cf.chainConfig.startBlock,
        blockHeight: cf.currentBlockHeight,
        //optional fields
        endBlock: cf.chainConfig.endBlock->Js.Nullable.fromOption, //this is already optional
        firstEventBlockNumber: cf->ChainFetcher.getFirstEventBlockNumber->Js.Nullable.fromOption,
        latestProcessedBlock: cf.latestProcessedBlock->Js.Nullable.fromOption, // this is already optional
        numEventsProcessed: Value(cf.numEventsProcessed),
        poweredByHyperSync: (cf.sourceManager->SourceManager.getActiveSource).poweredByHyperSync,
        numBatchesFetched: cf.numBatchesFetched,
        latestFetchedBlockNumber: latestFetchedBlock.blockNumber,
        timestampCaughtUpToHeadOrEndblock: cf.timestampCaughtUpToHeadOrEndblock->Js.Nullable.fromOption,
      }
      chainMetadata
    })
  //Don't await this set, it can happen in its own time
  throttler->Throttler.schedule(() =>
    Db.sql->DbFunctions.ChainMetadata.batchSetChainMetadataRow(~chainMetadataArray)
  )
}

/**
Takes in a chain manager and sets all chains timestamp caught up to head
when valid state lines up and returns an updated chain manager
*/
let checkAndSetSyncedChains = (
  ~nextQueueItemIsKnownNone=false,
  ~shouldSetPrometheusSynced=true,
  chainManager: ChainManager.t,
) => {
  let nextQueueItemIsNone = nextQueueItemIsKnownNone || chainManager->ChainManager.nextItemIsNone

  let allChainsAtHead = chainManager->ChainManager.isFetchingAtHead
  //Update the timestampCaughtUpToHeadOrEndblock values
  let chainFetchers = chainManager.chainFetchers->ChainMap.map(cf => {
    /* strategy for TUI synced status:
     * Firstly -> only update synced status after batch is processed (not on batch creation). But also set when a batch tries to be created and there is no batch
     *
     * Secondly -> reset timestampCaughtUpToHead and isFetching at head when dynamic contracts get registered to a chain if they are not within 0.001 percent of the current block height
     *
     * New conditions for valid synced:
     *
     * CASE 1 (chains are being synchronised at the head)
     *
     * All chain fetchers are fetching at the head AND
     * No events that can be processed on the queue (even if events still exist on the individual queues)
     * CASE 2 (chain finishes earlier than any other chain)
     *
     * CASE 3 endblock has been reached and latest processed block is greater than or equal to endblock (both fields must be Some)
     *
     * The given chain fetcher is fetching at the head or latest processed block >= endblock
     * The given chain has processed all events on the queue
     * see https://github.com/Float-Capital/indexer/pull/1388 */
    if cf->ChainFetcher.hasProcessedToEndblock {
      // in the case this is already set, don't reset and instead propagate the existing value
      let timestampCaughtUpToHeadOrEndblock =
        cf.timestampCaughtUpToHeadOrEndblock->Option.isSome
          ? cf.timestampCaughtUpToHeadOrEndblock
          : Js.Date.make()->Some
      {
        ...cf,
        timestampCaughtUpToHeadOrEndblock,
      }
    } else if (
      cf.timestampCaughtUpToHeadOrEndblock->Option.isNone && cf->ChainFetcher.isFetchingAtHead
    ) {
      //Only calculate and set timestampCaughtUpToHeadOrEndblock if chain fetcher is at the head and
      //its not already set
      //CASE1
      //All chains are caught up to head chainManager queue returns None
      //Meaning we are busy synchronizing chains at the head
      if nextQueueItemIsNone && allChainsAtHead {
        {
          ...cf,
          timestampCaughtUpToHeadOrEndblock: Js.Date.make()->Some,
        }
      } else {
        //CASE2 -> Only calculate if case1 fails
        //All events have been processed on the chain fetchers queue
        //Other chains may be busy syncing
        let hasNoMoreEventsToProcess = cf->ChainFetcher.hasNoMoreEventsToProcess

        if hasNoMoreEventsToProcess {
          {
            ...cf,
            timestampCaughtUpToHeadOrEndblock: Js.Date.make()->Some,
          }
        } else {
          //Default to just returning cf
          cf
        }
      }
    } else {
      //Default to just returning cf
      cf
    }
  })

  let allChainsSyncedAtHead =
    chainFetchers
    ->ChainMap.values
    ->Array.reduce(true, (accum, cf) =>
      cf.timestampCaughtUpToHeadOrEndblock->Option.isSome && accum
    )

  if allChainsSyncedAtHead && shouldSetPrometheusSynced {
    Prometheus.setAllChainsSyncedToHead()
  }

  {
    ...chainManager,
    chainFetchers,
  }
}

let updateLatestProcessedBlocks = (
  ~state: t,
  ~latestProcessedBlocks: EventProcessing.EventsProcessed.t,
  ~shouldSetPrometheusSynced=true,
) => {
  let chainManager = {
    ...state.chainManager,
    chainFetchers: state.chainManager.chainFetchers->ChainMap.map(cf => {
      let {chainConfig: {chain}, fetchState} = cf
      let {numEventsProcessed, latestProcessedBlock} = latestProcessedBlocks->ChainMap.get(chain)

      let hasNoMoreEventsToProcess = cf->ChainFetcher.hasNoMoreEventsToProcess

      let latestProcessedBlock = if hasNoMoreEventsToProcess {
        FetchState.getLatestFullyFetchedBlock(fetchState).blockNumber->Some
      } else {
        latestProcessedBlock
      }

      {
        ...cf,
        latestProcessedBlock,
        numEventsProcessed,
      }
    }),
  }
  {
    ...state,
    chainManager: chainManager->checkAndSetSyncedChains(~shouldSetPrometheusSynced),
    currentlyProcessingBatch: false,
  }
}

let validatePartitionQueryResponse = (
  state,
  {chain, response, query} as partitionQueryResponse: partitionQueryResponse,
) => {
  let chainFetcher = state.chainManager.chainFetchers->ChainMap.get(chain)
  let {
    parsedQueueItems,
    latestFetchedBlockNumber,
    stats,
    currentBlockHeight,
    reorgGuard,
    fromBlockQueried,
  } = response
  let {lastBlockScannedData} = reorgGuard

  if Env.Benchmark.shouldSaveData {
    switch query.target {
    | Merge(_) => ()
    | Head
    | EndBlock(_) =>
      Prometheus.PartitionBlockFetched.set(
        ~blockNumber=latestFetchedBlockNumber,
        ~partitionId=query.partitionId,
        ~chainId=chain->ChainMap.Chain.toChainId,
      )
    }
    Benchmark.addBlockRangeFetched(
      ~totalTimeElapsed=stats.totalTimeElapsed,
      ~parsingTimeElapsed=stats.parsingTimeElapsed->Belt.Option.getWithDefault(0),
      ~pageFetchTime=stats.pageFetchTime->Belt.Option.getWithDefault(0),
      ~chainId=chain->ChainMap.Chain.toChainId,
      ~fromBlock=fromBlockQueried,
      ~toBlock=latestFetchedBlockNumber,
      ~numEvents=parsedQueueItems->Array.length,
      ~numAddresses=query.addressesByContractName->FetchState.addressesByContractNameCount,
      ~queryName=switch query {
      | {target: Merge(_)} => `Merge Query`
      | {selection: {dependsOnAddresses: false}} => `Wildcard Query`
      | {selection: {dependsOnAddresses: true}} => `Normal Query`
      },
    )
  }

  let (updatedLastBlockScannedHashes, reorgResult) =
    chainFetcher.lastBlockScannedHashes->ReorgDetection.LastBlockScannedHashes.registerReorgGuard(
      ~reorgGuard,
      ~currentBlockHeight,
      ~shouldRollbackOnReorg=state.config->Config.shouldRollbackOnReorg,
    )

  let updatedChainFetcher = {
    ...chainFetcher,
    lastBlockScannedHashes: updatedLastBlockScannedHashes,
  }

  let nextState = {
    ...state,
    chainManager: {
      ...state.chainManager,
      chainFetchers: state.chainManager.chainFetchers->ChainMap.set(chain, updatedChainFetcher),
    },
  }

  let isRollback = switch reorgResult {
  | ReorgDetected(reorgDetected) => {
      chainFetcher.logger->Logging.childInfo(
        reorgDetected->ReorgDetection.reorgDetectedToLogParams(
          ~shouldRollbackOnReorg=state.config->Config.shouldRollbackOnReorg,
        ),
      )
      Prometheus.ReorgCount.increment(~chain)
      Prometheus.ReorgDetectionBlockNumber.set(
        ~blockNumber=reorgDetected.scannedBlock.blockNumber,
        ~chain,
      )
      state.config->Config.shouldRollbackOnReorg
    }
  | NoReorg => false
  }

  if isRollback {
    (nextState->incrementId->setRollingBack(chain), [Rollback])
  } else {
    let updateEndOfBlockRangeScannedDataArr =
      //Only update endOfBlockRangeScannedData if rollbacks are enabled
      state.config->Config.shouldRollbackOnReorg
        ? [
            UpdateEndOfBlockRangeScannedData({
              chain,
              blockNumberThreshold: lastBlockScannedData.blockNumber -
              updatedChainFetcher.chainConfig.confirmedBlockThreshold,
              nextEndOfBlockRangeScannedData: {
                chainId: chain->ChainMap.Chain.toChainId,
                blockNumber: lastBlockScannedData.blockNumber,
                blockHash: lastBlockScannedData.blockHash,
              },
            }),
          ]
        : []

    (
      nextState,
      Array.concat(
        updateEndOfBlockRangeScannedDataArr,
        [ProcessPartitionQueryResponse(partitionQueryResponse)],
      ),
    )
  }
}

let submitPartitionQueryResponse = (
  state,
  ~reversedNewItems,
  ~dynamicContracts,
  ~currentBlockHeight,
  ~latestFetchedBlock,
  ~query,
  ~chain,
) => {
  let chainFetcher = state.chainManager.chainFetchers->ChainMap.get(chain)

  let updatedChainFetcher =
    chainFetcher
    ->ChainFetcher.handleQueryResult(
      ~query,
      ~currentBlockHeight,
      ~latestFetchedBlock,
      ~reversedNewItems,
      ~dynamicContracts,
    )
    ->Utils.unwrapResultExn
    ->updateChainFetcherCurrentBlockHeight(~currentBlockHeight)

  let hasNoMoreEventsToProcess = updatedChainFetcher->ChainFetcher.hasNoMoreEventsToProcess

  let latestProcessedBlock = if hasNoMoreEventsToProcess {
    FetchState.getLatestFullyFetchedBlock(updatedChainFetcher.fetchState).blockNumber->Some
  } else {
    updatedChainFetcher.latestProcessedBlock
  }

  let updatedChainFetcher = {
    ...updatedChainFetcher,
    latestProcessedBlock,
    numBatchesFetched: updatedChainFetcher.numBatchesFetched + 1,
  }

  let wasFetchingAtHead = ChainFetcher.isFetchingAtHead(chainFetcher)
  let isCurrentlyFetchingAtHead = ChainFetcher.isFetchingAtHead(updatedChainFetcher)

  if !wasFetchingAtHead && isCurrentlyFetchingAtHead {
    updatedChainFetcher.logger->Logging.childInfo("All events have been fetched")
  }

  let nextState = {
    ...state,
    chainManager: {
      ...state.chainManager,
      chainFetchers: state.chainManager.chainFetchers->ChainMap.set(chain, updatedChainFetcher),
    },
  }

  (
    nextState,
    [UpdateChainMetaDataAndCheckForExit(NoExit), ProcessEventBatch, NextQuery(Chain(chain))],
  )
}

let processPartitionQueryResponse = async (
  state,
  {chain, response, query}: partitionQueryResponse,
  ~dispatchAction,
) => {
  let chainFetcher = state.chainManager.chainFetchers->ChainMap.get(chain)
  let {
    parsedQueueItems,
    latestFetchedBlockNumber,
    currentBlockHeight,
    latestFetchedBlockTimestamp,
  } = response

  let reversedWithContractRegister = []
  let reversedNewItems = []

  // It's cheaper to reverse only items with contract register
  // Then all items. That's why we use downto loop
  for idx in parsedQueueItems->Array.length - 1 downto 0 {
    let item = parsedQueueItems->Array.getUnsafe(idx)
    if (
      switch chainFetcher.processingFilters {
      | None => true
      | Some(processingFilters) => ChainFetcher.applyProcessingFilters(~item, ~processingFilters)
      }
    ) {
      if item.eventConfig.contractRegister !== None {
        reversedWithContractRegister->Array.push(item)
      }

      // TODO: Don't really need to keep it in the queue
      // when there's no handler (besides raw_events, processed counter, and dcsToStore consuming)
      reversedNewItems->Array.push(item)
    }
  }

  let dynamicContracts = switch reversedWithContractRegister {
  | [] as empty =>
    // A small optimisation to not recreate an empty array
    empty->(Utils.magic: array<Internal.eventItem> => array<FetchState.indexingContract>)
  | _ => await ChainFetcher.runContractRegistersOrThrow(~reversedWithContractRegister)
  }

  dispatchAction(
    SubmitPartitionQueryResponse({
      reversedNewItems,
      dynamicContracts,
      currentBlockHeight,
      latestFetchedBlock: {
        blockNumber: latestFetchedBlockNumber,
        blockTimestamp: latestFetchedBlockTimestamp,
      },
      chain,
      query,
    }),
  )
}

let updateChainFetcher = (chainFetcherUpdate, ~state, ~chain) => {
  (
    {
      ...state,
      chainManager: {
        ...state.chainManager,
        chainFetchers: state.chainManager.chainFetchers->ChainMap.update(chain, chainFetcherUpdate),
      },
    },
    [],
  )
}

let actionReducer = (state: t, action: action) => {
  switch action {
  | FinishWaitingForNewBlock({chain, currentBlockHeight}) => (
      {
        ...state,
        chainManager: {
          ...state.chainManager,
          chainFetchers: state.chainManager.chainFetchers->ChainMap.update(chain, chainFetcher => {
            chainFetcher->updateChainFetcherCurrentBlockHeight(~currentBlockHeight)
          }),
        },
      },
      [NextQuery(Chain(chain))],
    )
  | ValidatePartitionQueryResponse(partitionQueryResponse) =>
    state->validatePartitionQueryResponse(partitionQueryResponse)
  | SubmitPartitionQueryResponse({
      reversedNewItems,
      dynamicContracts,
      currentBlockHeight,
      latestFetchedBlock,
      query,
      chain,
    }) =>
    state->submitPartitionQueryResponse(
      ~reversedNewItems,
      ~dynamicContracts,
      ~currentBlockHeight,
      ~latestFetchedBlock,
      ~query,
      ~chain,
    )
  | EventBatchProcessed(latestProcessedBlocks) =>
    let maybePruneEntityHistory =
      state.config->Config.shouldPruneHistory(
        ~isInReorgThreshold=state.chainManager.isInReorgThreshold,
      )
        ? [PruneStaleEntityHistory]
        : []
    (
      updateLatestProcessedBlocks(~state, ~latestProcessedBlocks),
      [UpdateChainMetaDataAndCheckForExit(NoExit), ProcessEventBatch]->Array.concat(
        maybePruneEntityHistory,
      ),
    )
  | SetCurrentlyProcessing(currentlyProcessingBatch) => ({...state, currentlyProcessingBatch}, [])
  | SetIsInReorgThreshold(isInReorgThreshold) =>
    if isInReorgThreshold {
      Logging.info("Reorg threshold reached")
    }
    ({...state, chainManager: {...state.chainManager, isInReorgThreshold}}, [])
  | SetSyncedChains => {
      let shouldExit = EventProcessing.EventsProcessed.allChainsEventsProcessedToEndblock(
        state.chainManager.chainFetchers,
      )
        ? {
            Logging.info("All chains are caught up to the endblock.")
            // Keep the indexer process running in TUI mode
            // so the Dev Console server stays working
            state.shouldUseTui ? NoExit : ExitWithSuccess
          }
        : NoExit
      (
        {
          ...state,
          chainManager: state.chainManager->checkAndSetSyncedChains(~nextQueueItemIsKnownNone=true),
        },
        [UpdateChainMetaDataAndCheckForExit(shouldExit)],
      )
    }
  | UpdateQueues(fetchStatesMap) =>
    let chainFetchers = state.chainManager.chainFetchers->ChainMap.mapWithKey((chain, cf) => {
      {
        ...cf,
        fetchState: ChainMap.get(fetchStatesMap, chain).fetchState,
      }
    })

    let chainManager = {
      ...state.chainManager,
      chainFetchers,
    }

    (
      {
        ...state,
        chainManager,
      },
      [NextQuery(CheckAllChains)],
    )
  | SetRollbackState(inMemoryStore, chainManager) => (
      {...state, rollbackState: RollbackInMemStore(inMemoryStore), chainManager},
      [NextQuery(CheckAllChains), ProcessEventBatch],
    )
  | ResetRollbackState => ({...state, rollbackState: NoRollback}, [])
  | SuccessExit => {
      Logging.info("Exiting with success")
      NodeJs.process->NodeJs.exitWithCode(Success)
      (state, [])
    }
  | ErrorExit(errHandler) =>
    errHandler->ErrorHandling.log
    NodeJs.process->NodeJs.exitWithCode(Failure)
    (state, [])
  }
}

let invalidatedActionReducer = (state: t, action: action) =>
  switch (state, action) {
  | ({rollbackState: RollingBack(_)}, EventBatchProcessed(_)) =>
    Logging.info("Finished processing batch before rollback, actioning rollback")
    ({...state, currentlyProcessingBatch: false}, [Rollback])
  | (_, ErrorExit(_)) => actionReducer(state, action)
  | _ =>
    Logging.info({
      "msg": "Invalidated action discarded",
      "action": action->S.convertOrThrow(Utils.Schema.variantTag),
    })
    (state, [])
  }

let checkAndFetchForChain = (
  //Used for dependency injection for tests
  ~waitForNewBlock,
  ~executeQuery,
  //required args
  ~state,
  ~dispatchAction,
) => async chain => {
  let chainFetcher = state.chainManager.chainFetchers->ChainMap.get(chain)
  if !isRollingBack(state) {
    let {currentBlockHeight, fetchState} = chainFetcher

    await chainFetcher.sourceManager->SourceManager.fetchNext(
      ~fetchState,
      ~waitForNewBlock=(~currentBlockHeight) =>
        chainFetcher.sourceManager->waitForNewBlock(~currentBlockHeight),
      ~onNewBlock=(~currentBlockHeight) =>
        dispatchAction(FinishWaitingForNewBlock({chain, currentBlockHeight})),
      ~currentBlockHeight,
      ~executeQuery=async query => {
        try {
          let response = await chainFetcher.sourceManager->executeQuery(~query, ~currentBlockHeight)
          dispatchAction(ValidatePartitionQueryResponse({chain, response, query}))
        } catch {
        | exn => dispatchAction(ErrorExit(exn->ErrorHandling.make))
        }
      },
      ~maxPerChainQueueSize=state.maxPerChainQueueSize,
      ~stateId=state.id,
    )
  }
}

let injectedTaskReducer = (
  //Used for dependency injection for tests
  ~waitForNewBlock,
  ~executeQuery,
  ~getLastKnownValidBlock,
) => async (
  //required args
  state: t,
  task: task,
  ~dispatchAction,
) => {
  switch task {
  | ProcessPartitionQueryResponse(partitionQueryResponse) =>
    state->processPartitionQueryResponse(partitionQueryResponse, ~dispatchAction)->Promise.done
  | UpdateEndOfBlockRangeScannedData({
      chain,
      blockNumberThreshold,
      nextEndOfBlockRangeScannedData,
    }) =>
    let timeRef = Hrtime.makeTimer()
    await Db.sql->DbFunctions.EndOfBlockRangeScannedData.setEndOfBlockRangeScannedData(
      nextEndOfBlockRangeScannedData,
    )

    if Env.Benchmark.shouldSaveData {
      let elapsedTimeMillis = Hrtime.timeSince(timeRef)->Hrtime.toMillis->Hrtime.intFromMillis
      Benchmark.addSummaryData(
        ~group="Other",
        ~label=`Chain ${chain->ChainMap.Chain.toString} UpdateEndOfBlockRangeScannedData (ms)`,
        ~value=elapsedTimeMillis->Belt.Int.toFloat,
      )
    }

    //These prune functions can be scheduled and throttled if a more recent prune function gets called
    //before the current one is executed
    let runPrune = async () => {
      let timeRef = Hrtime.makeTimer()
      await Db.sql->DbFunctions.EndOfBlockRangeScannedData.deleteStaleEndOfBlockRangeScannedDataForChain(
        ~chainId=chain->ChainMap.Chain.toChainId,
        ~blockNumberThreshold,
      )

      if Env.Benchmark.shouldSaveData {
        let elapsedTimeMillis = Hrtime.timeSince(timeRef)->Hrtime.toMillis->Hrtime.intFromMillis
        Benchmark.addSummaryData(
          ~group="Other",
          ~label=`Chain ${chain->ChainMap.Chain.toString} PruneStaleData (ms)`,
          ~value=elapsedTimeMillis->Belt.Int.toFloat,
        )
      }
    }

    let throttler = state.writeThrottlers.pruneStaleEndBlockData->ChainMap.get(chain)
    throttler->Throttler.schedule(runPrune)
  | PruneStaleEntityHistory =>
    let runPrune = async () => {
      let safeChainIdAndBlockNumberArray =
        state.chainManager->ChainManager.getSafeChainIdAndBlockNumberArray

      if safeChainIdAndBlockNumberArray->Belt.Array.length > 0 {
        let shouldDeepClean = if (
          state.writeThrottlers.deepCleanCount ==
            Env.ThrottleWrites.deepCleanEntityHistoryCycleCount
        ) {
          state.writeThrottlers.deepCleanCount = 0
          true
        } else {
          state.writeThrottlers.deepCleanCount = state.writeThrottlers.deepCleanCount + 1
          false
        }
        let timeRef = Hrtime.makeTimer()
        let _ = await Promise.all(
          Entities.allEntities->Belt.Array.map(entityMod => {
            let module(Entity) = entityMod
            Db.sql->DbFunctions.EntityHistory.pruneStaleEntityHistory(
              ~entityName=Entity.name,
              ~safeChainIdAndBlockNumberArray,
              ~shouldDeepClean,
            )
          }),
        )

        if Env.Benchmark.shouldSaveData {
          let elapsedTimeMillis = Hrtime.timeSince(timeRef)->Hrtime.toMillis->Hrtime.floatFromMillis

          Benchmark.addSummaryData(
            ~group="Other",
            ~label="Prune Stale History Time (ms)",
            ~value=elapsedTimeMillis,
          )
        }
      }
    }
    state.writeThrottlers.pruneStaleEntityHistory->Throttler.schedule(runPrune)

  | UpdateChainMetaDataAndCheckForExit(shouldExit) =>
    let {chainManager, writeThrottlers} = state
    switch shouldExit {
    | ExitWithSuccess =>
      updateChainMetadataTable(chainManager, ~throttler=writeThrottlers.chainMetaData)
      ->Promise.thenResolve(_ => dispatchAction(SuccessExit))
      ->ignore
    | NoExit =>
      updateChainMetadataTable(chainManager, ~throttler=writeThrottlers.chainMetaData)->ignore
    }
  | NextQuery(chainCheck) =>
    let fetchForChain = checkAndFetchForChain(
      ~waitForNewBlock,
      ~executeQuery,
      ~state,
      ~dispatchAction,
    )

    switch chainCheck {
    | Chain(chain) => await chain->fetchForChain
    | CheckAllChains =>
      //Mapping from the states chainManager so we can construct tests that don't use
      //all chains
      let _ =
        await state.chainManager.chainFetchers
        ->ChainMap.keys
        ->Array.map(fetchForChain(_))
        ->Promise.all
    }
  | ProcessEventBatch =>
    if !state.currentlyProcessingBatch && !isRollingBack(state) {
      //Allows us to process events all the way up until we hit the reorg threshold
      //across all chains before starting to capture entity history
      let onlyBelowReorgThreshold = if state.config->Config.shouldRollbackOnReorg {
        state.chainManager.isInReorgThreshold ? false : true
      } else {
        false
      }

      let batch =
        state.chainManager->ChainManager.createBatch(
          ~maxBatchSize=state.maxBatchSize,
          ~onlyBelowReorgThreshold,
        )

      let handleBatch = async (batch: ChainManager.batch) => {
        switch batch {
        | {items: []} => dispatchAction(SetSyncedChains) //Known that there are no items available on the queue so safely call this action
        | {isInReorgThreshold, items, fetchStatesMap, dcsToStoreByChainId} =>
          dispatchAction(SetCurrentlyProcessing(true))
          dispatchAction(UpdateQueues(fetchStatesMap))
          if (
            state.config->Config.shouldRollbackOnReorg &&
            isInReorgThreshold &&
            !state.chainManager.isInReorgThreshold
          ) {
            //On the first time we enter the reorg threshold, copy all entities to entity history
            //And set the isInReorgThreshold isInReorgThreshold state to true
            dispatchAction(SetIsInReorgThreshold(true))
          }

          let isInReorgThreshold = state.chainManager.isInReorgThreshold || isInReorgThreshold

          let latestProcessedBlocks = EventProcessing.EventsProcessed.makeFromChainManager(
            state.chainManager,
          )

          //In the case of a rollback, use the provided in memory store
          //With rolled back values
          let rollbackInMemStore = switch state.rollbackState {
          | RollbackInMemStore(inMemoryStore) => Some(inMemoryStore)
          | NoRollback
          | RollingBack(
            _,
          ) /* This is an impossible case due to the surrounding if statement check */ =>
            None
          }

          let inMemoryStore = rollbackInMemStore->Option.getWithDefault(InMemoryStore.make())

          if dcsToStoreByChainId->Utils.Dict.size > 0 {
            let shouldSaveHistory = state.config->Config.shouldSaveHistory(~isInReorgThreshold)
            inMemoryStore->InMemoryStore.setDcsToStore(dcsToStoreByChainId, ~shouldSaveHistory)
          }

          switch await EventProcessing.processEventBatch(
            ~eventBatch=items,
            ~inMemoryStore,
            ~isInReorgThreshold,
            ~latestProcessedBlocks,
            ~loadLayer=state.loadLayer,
            ~config=state.config,
          ) {
          | exception exn =>
            //All casese should be handled/caught before this with better user messaging.
            //This is just a safety in case something unexpected happens
            let errHandler =
              exn->ErrorHandling.make(
                ~msg="A top level unexpected error occurred during processing",
              )
            dispatchAction(ErrorExit(errHandler))
          | res =>
            if rollbackInMemStore->Option.isSome {
              //if the batch was executed with a rollback inMemoryStore
              //reset the rollback state once the batch has been processed
              dispatchAction(ResetRollbackState)
            }
            switch res {
            | Ok(loadRes) => dispatchAction(EventBatchProcessed(loadRes))
            | Error(errHandler) => dispatchAction(ErrorExit(errHandler))
            }
          }
        }
      }

      switch batch {
      | {isInReorgThreshold: true, items: []} if onlyBelowReorgThreshold =>
        dispatchAction(SetIsInReorgThreshold(true))
        let batch =
          state.chainManager->ChainManager.createBatch(
            ~maxBatchSize=state.maxBatchSize,
            ~onlyBelowReorgThreshold=false,
          )
        await handleBatch(batch)
      | _ => await handleBatch(batch)
      }
    }
  | Rollback =>
    //If it isn't processing a batch currently continue with rollback otherwise wait for current batch to finish processing
    switch state {
    | {currentlyProcessingBatch: false, rollbackState: RollingBack(reorgChain)} =>
      let endTimer = Prometheus.RollbackDuration.startTimer()

      let chainFetcher = state.chainManager.chainFetchers->ChainMap.get(reorgChain)

      let {
        blockNumber: lastKnownValidBlockNumber,
        blockTimestamp: lastKnownValidBlockTimestamp,
      }: ReorgDetection.blockDataWithTimestamp =
        await chainFetcher->getLastKnownValidBlock

<<<<<<< HEAD
      chainFetcher.logger->Logging.childInfo({
        "msg": "Started rollback on reorg",
        "targetBlockNumber": lastKnownValidBlockNumber,
        "targetBlockTimestamp": lastKnownValidBlockTimestamp,
      })
=======
      let logger = Logging.createChildFrom(
        ~logger=chainFetcher.logger,
        ~params={
          "action": "Rollback",
          "reorgChain": reorgChain,
          "targetBlockNumber": lastKnownValidBlockNumber,
          "targetBlockTimestamp": lastKnownValidBlockTimestamp,
        },
      )

      logger->Logging.childInfo("Started rollback on reorg")
>>>>>>> 540f85ad
      Prometheus.RollbackTargetBlockNumber.set(
        ~blockNumber=lastKnownValidBlockNumber,
        ~chain=reorgChain,
      )

      let isUnorderedMultichainMode = state.config.isUnorderedMultichainMode

      let reorgChainId = reorgChain->ChainMap.Chain.toChainId

      //Get the first change event that occurred on each chain after the last known valid block
      //Uses a different method depending on if the reorg chain is ordered or unordered
      let firstChangeEventIdentifierPerChain =
        await Db.sql->DbFunctions.EntityHistory.getFirstChangeEventPerChain(
          isUnorderedMultichainMode
            ? UnorderedMultichain({
                reorgChainId,
                safeBlockNumber: lastKnownValidBlockNumber,
              })
            : OrderedMultichain({
                safeBlockTimestamp: lastKnownValidBlockTimestamp,
                reorgChainId,
                safeBlockNumber: lastKnownValidBlockNumber,
              }),
        )

      firstChangeEventIdentifierPerChain->DbFunctions.EntityHistory.FirstChangeEventPerChain.setIfEarlier(
        ~chainId=reorgChainId,
        ~event={
          blockNumber: lastKnownValidBlockNumber + 1,
          logIndex: 0,
        },
      )

      let chainFetchers = state.chainManager.chainFetchers->ChainMap.mapWithKey((chain, cf) => {
        switch firstChangeEventIdentifierPerChain->DbFunctions.EntityHistory.FirstChangeEventPerChain.get(
          ~chainId=chain->ChainMap.Chain.toChainId,
        ) {
        | Some(firstChangeEvent) =>
          let fetchState = cf.fetchState->FetchState.rollback(~firstChangeEvent)

          let rolledBackCf = {
            ...cf,
            lastBlockScannedHashes: chain == reorgChain
              ? cf.lastBlockScannedHashes->ReorgDetection.LastBlockScannedHashes.rollbackToValidBlockNumber(
                  ~blockNumber=lastKnownValidBlockNumber,
                )
              : cf.lastBlockScannedHashes,
            fetchState,
          }
          //On other chains, filter out evennts based on the first change present on the chain after the reorg
          rolledBackCf->ChainFetcher.addProcessingFilter(
            ~filter=eventItem => {
              //Filter out events that occur passed the block where the query starts but
              //are lower than the timestamp where we rolled back to
              (eventItem.blockNumber, eventItem.logIndex) >=
              (firstChangeEvent.blockNumber, firstChangeEvent.logIndex)
            },
            ~isValid=(~fetchState) => {
              //Remove the event filter once the fetchState has fetched passed the
              //blockNumber of the valid first change event
              let {blockNumber} = FetchState.getLatestFullyFetchedBlock(fetchState)
              blockNumber <= firstChangeEvent.blockNumber
            },
          )
        | None => //If no change was produced on the given chain after the reorged chain, no need to rollback anything
          cf
        }
      })

      //Construct a rolledback in Memory store
      let rollbackResult = await IO.RollBack.rollBack(
        ~chainId=reorgChain->ChainMap.Chain.toChainId,
        ~blockTimestamp=lastKnownValidBlockTimestamp,
        ~blockNumber=lastKnownValidBlockNumber,
        ~logIndex=0,
        ~isUnorderedMultichainMode,
      )

      let chainManager = {
        ...state.chainManager,
        chainFetchers,
      }

      logger->Logging.childTrace({
        "msg": "Finished rollback on reorg",
        "entityChanges": {
          "deleted": rollbackResult["deletedEntities"],
          "upserted": rollbackResult["setEntities"],
        },
      })

      logger->Logging.childTrace({
        "msg": "Initial diff of rollback entity history",
        "diff": rollbackResult["fullDiff"],
      })
      endTimer()

      dispatchAction(SetRollbackState(rollbackResult["inMemStore"], chainManager))

    | _ => Logging.info("Waiting for batch to finish processing before executing rollback") //wait for batch to finish processing
    }
  }
}

let taskReducer = injectedTaskReducer(
  ~waitForNewBlock=SourceManager.waitForNewBlock,
  ~executeQuery=SourceManager.executeQuery,
  ~getLastKnownValidBlock=ChainFetcher.getLastKnownValidBlock(_),
)<|MERGE_RESOLUTION|>--- conflicted
+++ resolved
@@ -957,25 +957,11 @@
       }: ReorgDetection.blockDataWithTimestamp =
         await chainFetcher->getLastKnownValidBlock
 
-<<<<<<< HEAD
       chainFetcher.logger->Logging.childInfo({
         "msg": "Started rollback on reorg",
         "targetBlockNumber": lastKnownValidBlockNumber,
         "targetBlockTimestamp": lastKnownValidBlockTimestamp,
       })
-=======
-      let logger = Logging.createChildFrom(
-        ~logger=chainFetcher.logger,
-        ~params={
-          "action": "Rollback",
-          "reorgChain": reorgChain,
-          "targetBlockNumber": lastKnownValidBlockNumber,
-          "targetBlockTimestamp": lastKnownValidBlockTimestamp,
-        },
-      )
-
-      logger->Logging.childInfo("Started rollback on reorg")
->>>>>>> 540f85ad
       Prometheus.RollbackTargetBlockNumber.set(
         ~blockNumber=lastKnownValidBlockNumber,
         ~chain=reorgChain,
