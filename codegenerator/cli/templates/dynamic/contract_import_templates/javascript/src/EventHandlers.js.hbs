--- conflicted
+++ resolved
@@ -8,56 +8,21 @@
 } = require("generated");
 {{#each imported_contracts as |contract|}}
   {{#each contract.imported_events as |event|}}
-<<<<<<< HEAD
-    {{contract.name.uncapitalized}}_{{event.name.capitalized}}Count: BigInt(0),
-  {{/each}}
-{{/each}}
-};
 
 {{contract.name.capitalized}}.{{event.name.capitalized}}.handler(async ({event, context}) => {
-  const summary = await context.EventsSummary.get(GLOBAL_EVENTS_SUMMARY_KEY);
-
-  const currentSummaryEntity = summary ?? INITIAL_EVENTS_SUMMARY;
-
-  const nextSummaryEntity = {
-    ...currentSummaryEntity,
-    {{contract.name.uncapitalized}}_{{event.name.capitalized
-    }}Count: currentSummaryEntity.{{contract.name.uncapitalized
-    }}_{{event.name.capitalized
-    }}Count + BigInt(1),
-  };
-
-  const {{contract.name.uncapitalized
-    }}_{{event.name.capitalized
-    }} = {
-    id: event.transactionHash + event.logIndex.toString(),
-=======
-
-{{contract.name.capitalized}}Contract.{{event.name.capitalized}}.handler(({event, context}) => {
   const entity = {
     id: {{event.entity_id_from_event_code}},
->>>>>>> e960fe97
     {{#each event.params as |param|}}
-      {{param.entity_key.uncapitalized
-      }}: event.params.{{param.event_key.uncapitalized}}{{#if
-        param.tuple_param_accessor_indexes
-      }}
-        {{#each param.tuple_param_accessor_indexes as |index|}}
-          [{{index}}]
-        {{/each}}
-      {{/if}}
-      ,
+    {{param.entity_key.uncapitalized}}: event.params.{{param.event_key.uncapitalized}}{{#if param.tuple_param_accessor_indexes}}
+      {{#each param.tuple_param_accessor_indexes as |index|}}
+        [{{index}}]
+      {{/each}}
+    {{/if ~}}
+    ,
     {{/each}}
   };
 
-<<<<<<< HEAD
-  context.EventsSummary.set(nextSummaryEntity);
-  context.{{contract.name.capitalized
-    }}_{{event.name.capitalized}}.set({{contract.name.uncapitalized
-    }}_{{event.name.capitalized}});
-=======
   context.{{contract.name.capitalized}}_{{event.name.capitalized}}.set(entity);
->>>>>>> e960fe97
 });
 
   {{/each}}
