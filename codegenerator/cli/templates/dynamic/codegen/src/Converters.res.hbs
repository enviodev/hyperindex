--- conflicted
+++ resolved
@@ -98,14 +98,8 @@
   ~log: Types.Log.t,
   ~block,
   ~chainId,
-<<<<<<< HEAD
-  ~txOrigin: option<Ethers.ethAddress>,
-  ~txTo: option<Ethers.ethAddress>,
+  ~transaction,
 ): result<(Types.event, module(Types.Event)), _> => {
-=======
-  ~transaction,
-): result<Types.event, _> => {
->>>>>>> 18fa6af1
   switch contractInterfaceManager->ContractInterfaceManager.getContractNameFromAddress(
     ~contractAddress=log.address,
   ) {
@@ -122,28 +116,20 @@
             ->makeEventLog(~log, ~transaction, ~block, ~chainId)
             ->Types.{{contract.name.capitalized}}_{{event.name.capitalized}}
       {{/each}}
-     {{/each}}
+      {{/each}}
     }
     Ok((event, eventMod))
   }
 }
 
-<<<<<<< HEAD
-let parseEvent = (~log, ~blockTimestamp, ~contractInterfaceManager, ~chainId, ~txOrigin, ~txTo): Belt.Result.t<
-  (Types.event, module(Types.Event)),
-  _,
-> => {
-  let decodedEventResult = contractInterfaceManager->ContractInterfaceManager.parseLogViem(~log)
-=======
 let parseEvent = (
   ~log: Types.Log.t,
   ~block,
   ~contractInterfaceManager,
   ~chainId,
   ~transaction,
-): Belt.Result.t<Types.event, _> => {
+): result<(Types.event, module(Types.Event)), _> => {
  let decodedEventResult = contractInterfaceManager->ContractInterfaceManager.parseLogViem(~log)
->>>>>>> 18fa6af1
   switch decodedEventResult {
   | Error(e) =>
     switch e {
@@ -163,16 +149,10 @@
       {{#each codegen_contracts as |contract|}}
       {{#each contract.codegen_events as |event|}}
         | {{event.event_type.full}} =>
-<<<<<<< HEAD
           decodedEvent
           ->{{contract.name.capitalized}}.{{event.name.capitalized}}.convertViemDecodedEvent
-          ->{{contract.name.capitalized}}.{{event.name.capitalized}}.convertLogViem(~log, ~blockTimestamp, ~chainId, ~txOrigin, ~txTo)
-      {{/each}}
-=======
-            decodedEvent
-            ->{{contract.name.capitalized}}.{{event.name.capitalized}}.convertViemDecodedEvent
-            ->{{contract.name.capitalized}}.{{event.name.capitalized}}.convertLogViem(~log, ~transaction, ~block, ~chainId)
->>>>>>> 18fa6af1
+          ->{{contract.name.capitalized}}.{{event.name.capitalized}}.convertLogViem(~log, ~transaction, ~block, ~chainId)
+      {{/each}}
       {{/each}}
       }
       Ok(event, eventMod)
@@ -200,13 +180,8 @@
   ~eventAccessor: Types.eventLog<eventArgs> => Types.event,
   ~chain,
 ): result<Types.eventBatchQueueItem, S.error> => {
-<<<<<<< HEAD
   let module(Event) = eventMod->(Utils.magic: module(Types.Event) => module(Types.Event with type eventArgs = eventArgs))
-  rawEvent.params
-  ->S.parseJsonStringWith(Event.eventArgsSchema)
-  ->Belt.Result.map(params => {
-=======
-  let parsedParams = rawEvent.params->S.parseWith(schema)
+  let parsedParams = rawEvent.params->S.parseWith(Event.eventArgsSchema)
   let parsedTransactionFields = rawEvent.transactionFields->S.parseWith(Types.Transaction.schema)
   let parsedSelectableBlockFields = rawEvent.blockFields->S.parseWith(Types.Block.schema)
 
@@ -214,7 +189,6 @@
   | (Ok(params), Ok(transaction), Ok(selectableBlockFields)) =>
     let block = rawEvent->blockFromRawEvent(selectableBlockFields)
 
->>>>>>> 18fa6af1
     let event = {
       chainId: rawEvent.chainId,
       transaction,
