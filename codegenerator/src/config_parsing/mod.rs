use std::error::Error;
use std::path::PathBuf;

use ethers::abi::{Event as EthAbiEvent, HumanReadableParser};
use serde::{Deserialize, Serialize};

use crate::project_paths::handler_paths::ContractUniqueId;
use crate::{
    capitalization::{Capitalize, CapitalizedOptions},
    project_paths::ParsedPaths,
};

pub mod entity_parsing;
pub mod event_parsing;
pub mod validation;

pub mod constants;
use crate::links;

type NetworkId = i32;

#[derive(Debug, Serialize, Deserialize)]
pub struct Config {
    name: String,
    version: String,
    description: String,
    pub schema: Option<String>,
    pub networks: Vec<Network>,
}

#[derive(Debug, Serialize, Deserialize, Clone, PartialEq)]
pub struct Network {
    pub id: NetworkId,
    rpc_config: RpcConfig,
    start_block: i32,
    pub contracts: Vec<ConfigContract>,
}

#[derive(Debug, Serialize, Deserialize, PartialEq, Clone)]
pub struct SyncConfigUnstable {
    #[serde(default = "default_initial_block_interval")]
    initial_block_interval: u32,

    #[serde(default = "default_backoff_multiplicative")]
    backoff_multiplicative: f32,

    #[serde(default = "default_acceleration_additive")]
    acceleration_additive: u32,

    #[serde(default = "default_interval_ceiling")]
    interval_ceiling: u32,

    #[serde(default = "default_backoff_millis")]
    backoff_millis: u32,

    #[serde(default = "default_query_timeout_millis")]
    query_timeout_millis: u32,
}

// default value functions for sync config
fn default_initial_block_interval() -> u32 {
    constants::SYNC_CONFIG.initial_block_interval
}

fn default_backoff_multiplicative() -> f32 {
    constants::SYNC_CONFIG.backoff_multiplicative
}

fn default_acceleration_additive() -> u32 {
    constants::SYNC_CONFIG.acceleration_additive
}

fn default_interval_ceiling() -> u32 {
    constants::SYNC_CONFIG.interval_ceiling
}

fn default_backoff_millis() -> u32 {
    constants::SYNC_CONFIG.backoff_millis
}

fn default_query_timeout_millis() -> u32 {
    constants::SYNC_CONFIG.query_timeout_millis
}

#[allow(non_snake_case)]
fn default_unstable__sync_config() -> SyncConfigUnstable {
    SyncConfigUnstable {
        initial_block_interval: default_initial_block_interval(),
        backoff_multiplicative: default_backoff_multiplicative(),
        acceleration_additive: default_acceleration_additive(),
        interval_ceiling: default_interval_ceiling(),
        backoff_millis: default_backoff_millis(),
        query_timeout_millis: default_query_timeout_millis(),
    }
}

#[derive(Debug, Serialize, Deserialize, Clone, PartialEq)]
#[allow(non_snake_case)] //Stop compiler warning for the double underscore in unstable__sync_config
pub struct RpcConfig {
    url: String,
    #[serde(default = "default_unstable__sync_config")]
    unstable__sync_config: SyncConfigUnstable,
}

#[derive(Debug, Serialize, Clone, PartialEq)]
pub struct ConfigContract {
    pub name: String,
    // Eg for implementing a custom deserializer
    //  #[serde(deserialize_with = "abi_path_to_abi")]
    pub abi_file_path: Option<String>,
    pub handler: String,
    address: NormalizedList<String>,
    events: Vec<ConfigEvent>,
}

#[derive(Debug, Serialize, Deserialize, Clone, PartialEq)]
#[serde(rename_all = "camelCase")]
struct ConfigEvent {
    event: EventNameOrSig,
    required_entities: Option<Vec<RequiredEntity>>,
}

#[derive(Debug, PartialEq, Deserialize, Clone, Serialize)]
#[serde(try_from = "String")]
enum EventNameOrSig {
    Name(String),
    Event(EthAbiEvent),
}

#[derive(Debug, Serialize, Deserialize, Clone, PartialEq)]
struct RequiredEntity {
    name: String,
    labels: Vec<String>,
}

impl TryFrom<String> for EventNameOrSig {
    type Error = String;

    fn try_from(event_string: String) -> Result<Self, Self::Error> {
        let parse_event_sig = |sig: &str| -> Result<EthAbiEvent, Self::Error> {
            match HumanReadableParser::parse_event(sig) {
                Ok(event) => Ok(event),
                Err(err) => Err(format!(
                    "Unable to parse event signature {} due to the following error: {}",
                    sig, err
                )),
            }
        };

        let trimmed = event_string.trim();

        let name_or_sig = if trimmed.starts_with("event ") {
            let parsed_event = parse_event_sig(trimmed)?;
            EventNameOrSig::Event(parsed_event)
        } else if trimmed.contains("(") {
            let signature = format!("event {}", trimmed);
            let parsed_event = parse_event_sig(&signature)?;
            EventNameOrSig::Event(parsed_event)
        } else {
            EventNameOrSig::Name(trimmed.to_string())
        };

        Ok(name_or_sig)
    }
}

impl EventNameOrSig {
    pub fn get_name(&self) -> String {
        match self {
            EventNameOrSig::Name(name) => name.to_owned(),
            EventNameOrSig::Event(event) => event.name.clone(),
        }
    }
}

// We require this intermediate struct in order to allow the config to skip specifying "address".
#[derive(Deserialize)]
struct IntermediateConfigContract {
    pub name: String,
    pub abi_file_path: Option<String>,
    pub handler: String,
    // This is the difference - adding Option<> around it.
    address: Option<NormalizedList<String>>,
    events: Vec<ConfigEvent>,
}

impl From<IntermediateConfigContract> for ConfigContract {
    fn from(icc: IntermediateConfigContract) -> Self {
        ConfigContract {
            name: icc.name,
            abi_file_path: icc.abi_file_path,
            handler: icc.handler,
            address: icc.address.unwrap_or(NormalizedList { inner: vec![] }),
            events: icc.events,
        }
    }
}

impl<'de> Deserialize<'de> for ConfigContract {
    fn deserialize<D>(deserializer: D) -> Result<Self, D::Error>
    where
        D: serde::Deserializer<'de>,
    {
        IntermediateConfigContract::deserialize(deserializer).map(ConfigContract::from)
    }
}

#[derive(Debug, Serialize, Deserialize, Clone, PartialEq)]
#[serde(untagged)]
enum SingleOrList<T: Clone> {
    Single(T),
    List(Vec<T>),
}

#[derive(Debug, Serialize, Deserialize, Clone, PartialEq)]
struct OptSingleOrList<T: Clone>(Option<SingleOrList<T>>);

impl<T: Clone> OptSingleOrList<T> {
    fn to_normalized_list(&self) -> NormalizedList<T> {
        let list: Vec<T> = match &self.0 {
            Some(single_or_list) => match single_or_list {
                SingleOrList::Single(val) => vec![val.clone()],
                SingleOrList::List(list) => list.to_vec(),
            },
            None => Vec::new(),
        };

        NormalizedList { inner: list }
    }
}

#[derive(Debug, Serialize, Deserialize, Clone, PartialEq)]
#[serde(try_from = "OptSingleOrList<T>")]
struct NormalizedList<T: Clone> {
    inner: Vec<T>,
}

impl<T: Clone> NormalizedList<T> {
    #[cfg(test)]
    fn from(list: Vec<T>) -> Self {
        NormalizedList { inner: list }
    }

    #[cfg(test)]
    fn from_single(val: T) -> Self {
        Self::from(vec![val])
    }
}

impl<T: Clone> TryFrom<OptSingleOrList<T>> for NormalizedList<T> {
    type Error = String;

    fn try_from(single_or_list: OptSingleOrList<T>) -> Result<Self, Self::Error> {
        Ok(single_or_list.to_normalized_list())
    }
}

// fn abi_path_to_abi<'de, D>(deserializer: D) -> Result<u64, D::Error>
// where
//     D: Deserializer<'de>,
// {
//     let abi_file_path: &str = Deserialize::deserialize(deserializer)?;
//     // ... convert to abi here
// }

type StringifiedAbi = String;
type EthAddress = String;

#[derive(Debug, Serialize, PartialEq, Clone)]
pub struct ChainConfigTemplate {
    network_config: Network,
    contracts: Vec<ContractTemplate>,
}
#[derive(Debug, Serialize, Deserialize, Clone, PartialEq)]
struct ContractTemplate {
    name: CapitalizedOptions,
    abi: StringifiedAbi,
    addresses: Vec<EthAddress>,
    events: Vec<CapitalizedOptions>,
}

<<<<<<< HEAD
=======
#[derive(Debug, Serialize, PartialEq, Clone)]
pub struct ChainConfigTemplate {
    network_config: Network,
    contracts: Vec<ContractTemplate>,
}

fn strip_to_letters(string: &str) -> String {
    let mut pg_friendly_name = String::new();
    for c in string.chars() {
        if c.is_alphabetic() {
            pg_friendly_name.push(c);
        }
    }
    return pg_friendly_name;
}

>>>>>>> 43174f1f
pub fn deserialize_config_from_yaml(config_path: &PathBuf) -> Result<Config, Box<dyn Error>> {
    let config = std::fs::read_to_string(&config_path).map_err(|err| {
        format!(
            "Failed to resolve config path {0} with Error {1}. Make sure you're in the correct directory and that a config file with the name {0} exists",
            &config_path.to_str().unwrap_or("unknown config file name path"),
            err.to_string()
        )
    })?;

    let mut deserialized_yaml: Config = serde_yaml::from_str(&config).map_err(|err| {
        format!(
            "Failed to deserialize config with Error {}. Visit the docs for more information {}",
            err.to_string(),
            links::DOC_CONFIGURATION_FILE
        )
    })?;

    deserialized_yaml.name = strip_to_letters(&deserialized_yaml.name);

    if !validation::is_valid_postgres_db_name(&deserialized_yaml.name) {
        return Err(format!("The 'name' field in your config file ({}) must have the following pattern: It must start with a letter or underscore. It can contain letters, numbers, and underscores (no spaces). It must have a maximum length of 63 characters", &config_path.to_str().unwrap_or("unknown config file name path")).into());
    }

    // Retrieving contract names from config file as a vector of String
    let mut contract_names = Vec::new();
    let mut contract_addresses = Vec::new();
<<<<<<< HEAD
    let mut event_names = Vec::new();
    let mut entity_and_label_names = Vec::new();
=======
>>>>>>> 43174f1f

    for network in &deserialized_yaml.networks {
        for contract in &network.contracts {
            contract_names.push(contract.name.clone());
<<<<<<< HEAD
            contract_addresses.push(contract.address.clone());
            for event in &contract.events {
                event_names.push(event.event.get_name());
                if let Some(required_entities) = &event.required_entities {
                    for entity in required_entities {
                        entity_and_label_names.push(entity.name.clone());
                        for label in &entity.labels {
                            entity_and_label_names.push(label.clone());
                        }
                    }
                    // Checking that entity names and labels do not include any reserved words
                    validate_names_not_reserved(&entity_and_label_names, "Required Entities".to_string())?;
                }
            }
            // Checking that event names do not include any reserved words
            validate_names_not_reserved(&event_names, "Events".to_string())?;
        }

        // Checking that contract names are non-unique
        if !validation::are_contract_names_unique(&contract_names) {
            return Err(format!("The config file ({}) cannot have duplicate contract names. All contract names need to be unique, regardless of network. Contract names are not case-sensitive.", &config_path.to_str().unwrap_or("unknown config file name path")).into());
=======
            contract_addresses.push(contract.address.clone())
>>>>>>> 43174f1f
        }

        // Checking that contract names do not include any reserved words
        validate_names_not_reserved(&contract_names, "Contracts".to_string())?;
    }

    // Checking if contract addresses are valid addresses
    for a_contract_addressess in &contract_addresses {
        if !validation::are_valid_ethereum_addresses(&a_contract_addressess.inner) {
            return Err(format!(
                "One of the contract addresses in the config file ({}) isn't valid",
                &config_path
                    .to_str()
                    .unwrap_or("unknown config file name path")
            )
            .into());
        }
    }

    // Checking if contract addresses are valid addresses
    for a_contract_addressess in &contract_addresses {
        if !validation::are_valid_ethereum_addresses(&a_contract_addressess.inner) {
            return Err(format!(
                "One of the contract addresses in the config file ({}) isn't valid",
                &config_path
                    .to_str()
                    .unwrap_or("unknown config file name path")
            )
            .into());
        }
    }

    Ok(deserialized_yaml)
}

pub fn validate_names_not_reserved(names_from_config: &Vec<String>, part_of_config: String) -> Result<(), Box<dyn std::error::Error>> {
    let detected_reserved_words =
        validation::check_reserved_words(&names_from_config.join(" "));
    if !detected_reserved_words.is_empty() {
        return Err(format!(
            "The config file cannot contain any reserved words. Reserved words are: {:?} in {}.",
            detected_reserved_words.join(" "),
            part_of_config
        )
        .into());
    }
    Ok(())
}

pub fn convert_config_to_chain_configs(
    parsed_paths: &ParsedPaths,
) -> Result<Vec<ChainConfigTemplate>, Box<dyn Error>> {
    let config = deserialize_config_from_yaml(&parsed_paths.project_paths.config)?;

    let mut chain_configs = Vec::new();
    for network in config.networks.iter() {
        let mut contract_templates = Vec::new();

        for contract in network.contracts.iter() {
            let contract_unique_id = ContractUniqueId {
                network_id: network.id,
                name: contract.name.clone(),
            };

            let parsed_abi_from_file = parsed_paths.get_contract_abi(&contract_unique_id)?;

            let mut reduced_abi = ethers::abi::Contract::default();

            for config_event in contract.events.iter() {
                let abi_event = match &config_event.event {
                    EventNameOrSig::Name(config_event_name) => match &parsed_abi_from_file {
                        Some(contract_abi) => {
                            let format_err = |err| -> String {
                                format!("event \"{}\" cannot be parsed the provided abi for contract {} due to error: {:?}", config_event_name, contract.name, err)
                            };
                            contract_abi.event(&config_event_name).map_err(format_err)?
                        }
                        None => {
                            let message = format!("Please add abi_file_path for contract {} to your config to parse event {} or define the signature in the config", contract.name, config_event_name);
                            Err(message)?
                        }
                    },
                    EventNameOrSig::Event(abi_event) => abi_event,
                };

                reduced_abi
                    .events
                    .entry(abi_event.name.clone())
                    .or_default()
                    .push(abi_event.clone());
            }

            let stringified_abi = serde_json::to_string(&reduced_abi)?;
            let contract_template = ContractTemplate {
                name: contract.name.to_capitalized_options(),
                abi: stringified_abi,
                addresses: contract.address.inner.clone(),
                events: contract
                    .events
                    .iter()
                    .map(|config_event| config_event.event.get_name().to_capitalized_options())
                    .collect(),
            };
            contract_templates.push(contract_template);
        }

        let chain_config = ChainConfigTemplate {
            network_config: network.clone(),
            contracts: contract_templates,
        };
        chain_configs.push(chain_config);
    }
    Ok(chain_configs)
}

pub fn get_project_name_from_config(parsed_paths: &ParsedPaths) -> Result<String, Box<dyn Error>> {
    let config = deserialize_config_from_yaml(&parsed_paths.project_paths.config)?;
    Ok(config.name)
}
#[cfg(test)]
mod tests {
    use std::fs;
    use std::path::PathBuf;

    use ethers::abi::{Event, EventParam, ParamType};

    use crate::capitalization::Capitalize;
    use crate::config_parsing::{EventNameOrSig, NormalizedList};
    use crate::{cli_args::ProjectPathsArgs, project_paths::ParsedPaths};

    use super::ChainConfigTemplate;

    #[test]
    fn deserialize_address() {
        let no_address = r#"null"#;
        let deserialized: NormalizedList<String> = serde_json::from_str(no_address).unwrap();
        assert_eq!(deserialized, NormalizedList::from(vec![]));

        let single_address = r#""0x123""#;
        let deserialized: NormalizedList<String> = serde_json::from_str(single_address).unwrap();
        assert_eq!(
            deserialized,
            NormalizedList::from(vec!["0x123".to_string()])
        );

        let multi_address = r#"["0x123", "0x456"]"#;
        let deserialized: NormalizedList<String> = serde_json::from_str(multi_address).unwrap();
        assert_eq!(
            deserialized,
            NormalizedList::from(vec!["0x123".to_string(), "0x456".to_string()])
        );
    }

    #[test]
    fn convert_to_chain_configs_case_1() {
        let address1 = String::from("0x2E645469f354BB4F5c8a05B3b30A929361cf77eC");
        let abi_file_path = PathBuf::from("test/abis/Contract1.json");

        let event1 = super::ConfigEvent {
            event: EventNameOrSig::Name(String::from("NewGravatar")),
            required_entities: None,
        };

        let event2 = super::ConfigEvent {
            event: EventNameOrSig::Name(String::from("UpdatedGravatar")),
            required_entities: None,
        };

        let contract1 = super::ConfigContract {
            handler: "./src/EventHandler.js".to_string(),
            address: NormalizedList::from_single(address1.clone()),
            name: String::from("Contract1"),
            //needed to have relative path in order to match config1.yaml
            abi_file_path: Some(String::from("../abis/Contract1.json")),
            events: vec![event1.clone(), event2.clone()],
        };

        let contracts = vec![contract1.clone()];

        let sync_config = super::SyncConfigUnstable {
            initial_block_interval: 10000,
            interval_ceiling: 10000,
            backoff_multiplicative: 0.8,
            acceleration_additive: 2000,
            backoff_millis: 5000,
            query_timeout_millis: 20000,
        };

        let rpc_config1 = super::RpcConfig {
            url: String::from("https://eth.com"),
            unstable__sync_config: sync_config,
        };

        let network1 = super::Network {
            id: 1,
            rpc_config: rpc_config1,
            start_block: 0,
            contracts,
        };

        let project_root = String::from("test");
        let config = String::from("configs/config1.yaml");
        let generated = String::from("generated/");
        let parsed_paths = ParsedPaths::new(ProjectPathsArgs {
            project_root,
            config,
            generated,
        })
        .unwrap();
        let chain_configs = super::convert_config_to_chain_configs(&parsed_paths).unwrap();
        let abi_unparsed_string =
            fs::read_to_string(abi_file_path).expect("expected json file to be at this path");
        let abi_parsed: ethers::abi::Contract = serde_json::from_str(&abi_unparsed_string).unwrap();
        let abi_parsed_string = serde_json::to_string(&abi_parsed).unwrap();
        let contract1 = super::ContractTemplate {
            name: String::from("Contract1").to_capitalized_options(),
            abi: abi_parsed_string,
            addresses: vec![address1.clone()],
            events: vec![
                event1.event.get_name().to_capitalized_options(),
                event2.event.get_name().to_capitalized_options(),
            ],
        };

        let chain_config_1 = ChainConfigTemplate {
            network_config: network1,
            contracts: vec![contract1],
        };

        let expected_chain_configs = vec![chain_config_1];

        assert_eq!(
            expected_chain_configs[0].network_config,
            chain_configs[0].network_config
        );
        assert_eq!(expected_chain_configs, chain_configs,);
    }

    #[test]
    fn convert_to_chain_configs_case_2() {
        let address1 = String::from("0x2E645469f354BB4F5c8a05B3b30A929361cf77eC");
        let address2 = String::from("0x1E645469f354BB4F5c8a05B3b30A929361cf77eC");

        let abi_file_path = PathBuf::from("test/abis/Contract1.json");

        let event1 = super::ConfigEvent {
            event: EventNameOrSig::Name(String::from("NewGravatar")),
            required_entities: None,
        };

        let event2 = super::ConfigEvent {
            event: EventNameOrSig::Name(String::from("UpdatedGravatar")),
            required_entities: None,
        };

        let contract1 = super::ConfigContract {
            handler: "./src/EventHandler.js".to_string(),
            address: NormalizedList::from_single(address1.clone()),
            name: String::from("Contract1"),
            abi_file_path: Some(String::from("../abis/Contract1.json")),
            events: vec![event1.clone(), event2.clone()],
        };

        let contracts1 = vec![contract1.clone()];

        let sync_config = super::SyncConfigUnstable {
            initial_block_interval: 10000,
            interval_ceiling: 10000,
            backoff_multiplicative: 0.8,
            acceleration_additive: 2000,
            backoff_millis: 5000,
            query_timeout_millis: 20000,
        };

        let rpc_config1 = super::RpcConfig {
            url: String::from("https://eth.com"),
            unstable__sync_config: sync_config,
        };

        let network1 = super::Network {
            id: 1,
            rpc_config: rpc_config1,
            start_block: 0,
            contracts: contracts1,
        };
        let contract2 = super::ConfigContract {
            handler: "./src/EventHandler.js".to_string(),
            address: NormalizedList::from_single(address2.clone()),
            name: String::from("Contract2"),
            abi_file_path: Some(String::from("../abis/Contract2.json")),
            events: vec![event1.clone(), event2.clone()],
        };

        let contracts2 = vec![contract2];

        let sync_config = super::SyncConfigUnstable {
            initial_block_interval: 10000,
            interval_ceiling: 10000,
            backoff_multiplicative: 0.8,
            acceleration_additive: 2000,
            backoff_millis: 5000,
            query_timeout_millis: 20000,
        };

        let rpc_config2 = super::RpcConfig {
            url: String::from("https://eth.com"),
            unstable__sync_config: sync_config,
        };

        let network2 = super::Network {
            id: 2,
            rpc_config: rpc_config2,
            start_block: 0,
            contracts: contracts2,
        };

        let project_root = String::from("test");
        let config = String::from("configs/config2.yaml");
        let generated = String::from("generated/");
        let parsed_paths = ParsedPaths::new(ProjectPathsArgs {
            project_root,
            config,
            generated,
        })
        .unwrap();

        let chain_configs = super::convert_config_to_chain_configs(&parsed_paths).unwrap();

        let events = vec![
            event1.event.get_name().to_capitalized_options(),
            event2.event.get_name().to_capitalized_options(),
        ];

        let abi_unparsed_string =
            fs::read_to_string(abi_file_path).expect("expected json file to be at this path");
        let abi_parsed: ethers::abi::Contract = serde_json::from_str(&abi_unparsed_string).unwrap();
        let abi_parsed_string = serde_json::to_string(&abi_parsed).unwrap();
        let contract1 = super::ContractTemplate {
            name: String::from("Contract1").to_capitalized_options(),
            abi: abi_parsed_string.clone(),
            addresses: vec![address1.clone()],
            events: events.clone(),
        };
        let contract2 = super::ContractTemplate {
            name: String::from("Contract2").to_capitalized_options(),
            abi: abi_parsed_string.clone(),
            addresses: vec![address2.clone()],
            events,
        };

        let chain_config_1 = ChainConfigTemplate {
            network_config: network1,
            contracts: vec![contract1],
        };
        let chain_config_2 = ChainConfigTemplate {
            network_config: network2,
            contracts: vec![contract2],
        };

        let expected_chain_configs = vec![chain_config_1, chain_config_2];

        assert_eq!(chain_configs, expected_chain_configs);
    }

    #[test]
    fn deserializes_event_name() {
        let event_string = serde_json::to_string("MyEvent").unwrap();

        let name_or_sig = serde_json::from_str::<EventNameOrSig>(&event_string).unwrap();
        let expected = EventNameOrSig::Name("MyEvent".to_string());
        assert_eq!(name_or_sig, expected);
    }

    #[test]
    fn deserializes_event_sig_with_event_prefix() {
        let event_string = serde_json::to_string("event MyEvent(uint256 myArg)").unwrap();

        let name_or_sig = serde_json::from_str::<EventNameOrSig>(&event_string).unwrap();
        let expected_event = Event {
            name: "MyEvent".to_string(),
            anonymous: false,
            inputs: vec![EventParam {
                indexed: false,
                name: "myArg".to_string(),
                kind: ParamType::Uint(256),
            }],
        };
        let expected = EventNameOrSig::Event(expected_event);
        assert_eq!(name_or_sig, expected);
    }

    #[test]
    fn deserializes_event_sig_without_event_prefix() {
        let event_string = serde_json::to_string("MyEvent(uint256 myArg)").unwrap();

        let name_or_sig = serde_json::from_str::<EventNameOrSig>(&event_string).unwrap();
        let expected_event = Event {
            name: "MyEvent".to_string(),
            anonymous: false,
            inputs: vec![EventParam {
                indexed: false,
                name: "myArg".to_string(),
                kind: ParamType::Uint(256),
            }],
        };
        let expected = EventNameOrSig::Event(expected_event);
        assert_eq!(name_or_sig, expected);
    }

    #[test]
    #[should_panic]
    fn deserializes_event_sig_invalid_panics() {
        let event_string = serde_json::to_string("MyEvent(uint69 myArg)").unwrap();
        serde_json::from_str::<EventNameOrSig>(&event_string).unwrap();
    }

    #[test]
    fn valid_name_conversion() {
        let name_with_space = super::strip_to_letters("My too lit to quit indexer");
        let expected_name_with_space = "Mytoolittoquitindexer";
        let name_with_special_chars = super::strip_to_letters("Myto@littoq$itindexer");
        let expected_name_with_special_chars = "Mytolittoqitindexer";
        let name_with_numbers = super::strip_to_letters("yes0123456789okay");
        let expected_name_with_numbers = "yesokay";
        assert_eq!(name_with_space, expected_name_with_space);
        assert_eq!(name_with_special_chars, expected_name_with_special_chars);
        assert_eq!(name_with_numbers, expected_name_with_numbers);
    }
}<|MERGE_RESOLUTION|>--- conflicted
+++ resolved
@@ -279,14 +279,6 @@
     events: Vec<CapitalizedOptions>,
 }
 
-<<<<<<< HEAD
-=======
-#[derive(Debug, Serialize, PartialEq, Clone)]
-pub struct ChainConfigTemplate {
-    network_config: Network,
-    contracts: Vec<ContractTemplate>,
-}
-
 fn strip_to_letters(string: &str) -> String {
     let mut pg_friendly_name = String::new();
     for c in string.chars() {
@@ -297,7 +289,6 @@
     return pg_friendly_name;
 }
 
->>>>>>> 43174f1f
 pub fn deserialize_config_from_yaml(config_path: &PathBuf) -> Result<Config, Box<dyn Error>> {
     let config = std::fs::read_to_string(&config_path).map_err(|err| {
         format!(
@@ -315,7 +306,7 @@
         )
     })?;
 
-    deserialized_yaml.name = strip_to_letters(&deserialized_yaml.name);
+    deserialized_yaml.name = (&deserialized_yaml.name);
 
     if !validation::is_valid_postgres_db_name(&deserialized_yaml.name) {
         return Err(format!("The 'name' field in your config file ({}) must have the following pattern: It must start with a letter or underscore. It can contain letters, numbers, and underscores (no spaces). It must have a maximum length of 63 characters", &config_path.to_str().unwrap_or("unknown config file name path")).into());
@@ -324,16 +315,12 @@
     // Retrieving contract names from config file as a vector of String
     let mut contract_names = Vec::new();
     let mut contract_addresses = Vec::new();
-<<<<<<< HEAD
     let mut event_names = Vec::new();
     let mut entity_and_label_names = Vec::new();
-=======
->>>>>>> 43174f1f
 
     for network in &deserialized_yaml.networks {
         for contract in &network.contracts {
             contract_names.push(contract.name.clone());
-<<<<<<< HEAD
             contract_addresses.push(contract.address.clone());
             for event in &contract.events {
                 event_names.push(event.event.get_name());
@@ -355,9 +342,6 @@
         // Checking that contract names are non-unique
         if !validation::are_contract_names_unique(&contract_names) {
             return Err(format!("The config file ({}) cannot have duplicate contract names. All contract names need to be unique, regardless of network. Contract names are not case-sensitive.", &config_path.to_str().unwrap_or("unknown config file name path")).into());
-=======
-            contract_addresses.push(contract.address.clone())
->>>>>>> 43174f1f
         }
 
         // Checking that contract names do not include any reserved words
