--- conflicted
+++ resolved
@@ -20,13 +20,11 @@
 serde_json = "1.0.95"
 serde_yaml = "0.9.19"
 regex = "1.5"
-<<<<<<< HEAD
 reqwest = "0.11"
 tokio = { version = "1.28.2", features = ["macros", "rt-multi-thread", "time"] }
 anyhow = "1.0.72"
-=======
 sha2 = "0.10.7"
->>>>>>> 60415302
+
 
 # Default profile
 [profile.dev]
