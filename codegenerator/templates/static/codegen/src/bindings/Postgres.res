--- conflicted
+++ resolved
@@ -8,11 +8,8 @@
   user: string,
   password: string,
   database: string,
-<<<<<<< HEAD
-  onnotice: option<unit => unit>,
-=======
+  onnotice?: unit => unit,
   transform?: transformConfig,
->>>>>>> bd2a6c17
 }
 
 @module
