--- conflicted
+++ resolved
@@ -1,8 +1,4 @@
-<<<<<<< HEAD
-=======
-// TODO: move to `eventFetching`
 
->>>>>>> 96d36f4e
 type t = {
   pushBacklogCallbacks: SDSL.Queue.t<unit => unit>,
   popBacklogCallbacks: SDSL.Queue.t<unit => unit>,
