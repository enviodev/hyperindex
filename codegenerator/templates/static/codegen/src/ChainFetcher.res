--- conflicted
+++ resolved
@@ -1,8 +1,3 @@
-<<<<<<< HEAD
-type eventType = Types.eventBatchQueueItem
-=======
-// TODO: move to `eventFetching`
->>>>>>> 96d36f4e
 
 type t = {
   logger: Pino.t,
